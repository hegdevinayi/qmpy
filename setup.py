--- conflicted
+++ resolved
@@ -26,13 +26,9 @@
         "python-memcached",
         "python-ase",
         "django-extensions",
-<<<<<<< HEAD
         "elementtree",
-=======
         "pyparsing<=1.9.9",
         "PyCifRW",
-        "PyYAML",
->>>>>>> ae747937
-        "argparse"
+        "PyYAML"
     ],
 )