--- conflicted
+++ resolved
@@ -1,14 +1,10 @@
-<<<<<<< HEAD
 # qmpy/__init__.py
 
 """
 qmpy is a package containing many tools for computational materials science. 
 """
-#import pyximport; pyximport.install()
-=======
+import pyximport; pyximport.install()
 import numpy as np
-import pyximport; pyximport.install()
->>>>>>> 15f00ee4
 import logging
 import logging.handlers
 import os
