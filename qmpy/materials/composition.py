--- conflicted
+++ resolved
@@ -140,11 +140,7 @@
 
     @property
     def entries(self):
-<<<<<<< HEAD
-        entries = self.entry_set.filter(duplicate_of=F("id"))
-=======
         entries = self.entry_set.filter(id=F("duplicate_of__id"))
->>>>>>> d74bd982
         if not entries.exists():
             return []
         return sorted(entries, key=lambda x:
@@ -276,10 +272,7 @@
 
     def find_unique(self):
         unique = []
-<<<<<<< HEAD
-=======
         #vih
->>>>>>> d74bd982
         for e1 in self.entry_set.all():
             for i, e2 in enumerate(unique):
                 if e1.structure == e2.structure:
