--- conflicted
+++ resolved
@@ -450,13 +450,8 @@
         forms = forms.exclude(stability=None)
         if not forms.exists():
             return None
-<<<<<<< HEAD
-        return any([ f.stability < 0 for f in forms ])
-=======
         return any([ f.stability <= 1E-3 for f in forms ])
->>>>>>> d74bd982
         
-
     _history = None
     @property
     def history_graph(self):
