# qmpy/materials/structure.py

"""
The Structure class is used to represent a crystal structure.

"""

import numpy as np
import numpy.linalg as la
import time
import copy
import pprint
import random
import subprocess
from collections import defaultdict
import logging

from django.db import models
from django.db import transaction

import qmpy
import shutil
from .element import Element, Species
from .atom import Atom, Site
from .composition import Composition
from qmpy.utils import *
from qmpy.utils.folder_management import change_directory
from qmpy.data.meta_data import *
from qmpy.analysis.symmetry import *
from qmpy.analysis import *

logger = logging.getLogger(__name__)

# logger.setLevel(logging.DEBUG)
logger.setLevel(logging.INFO)


class StructureError(Exception):
    """Structure related problem"""


class TMKPointsError(Exception):
    """Problem with TM k-points generation"""


@add_meta_data("comment")
@add_meta_data("keyword")
class Structure(models.Model, object):
    """
    Structure model. Principal attributes are a lattice and basis set.

    Relationships:
        | :mod:`~qmpy.Entry` via entry
        | :mod:`~qmpy.Atom` via atom_set: Atoms in the structure. More commonly
        |   handled by the managed attributed `atoms`.
        | :mod:`~qmpy.Calculation` via calculated. Calculation objects
        |   that the structure is an *output* from.
        | :mod:`~qmpy.Calculation` via calculation_set. Returns calculation
        |   objects that the structure is an *input* to.
        | :mod:`~qmpy.Composition` via composition.
        | :mod:`~qmpy.Element` via element_set
        | :mod:`~qmpy.Spacegroup` via spacegroup
        | :mod:`~qmpy.Species` via species_set
        | :mod:`~qmpy.Prototype` via prototype. If the structure belongs to a
        |   prototypical structure, it is referred to here.
        | :mod:`~qmpy.Reference` Original literature reference.
        | :mod:`~qmpy.MetaData` via meta_data

    Attributes:
        | **Identification**
        | id
        | label: key in the Entry.structures dictionary.
        | natoms: Number of atoms.
        | nsites: Number of sites.
        | ntypes: Number of elements.
        | measured: Experimentally measured structure?
        | source: Name for source.
        |
        | **Lattice**
        | x1, x2, x3
        | y1, y2, y3
        | z1, z2, z3: Lattice vectors of the cell. Accessed via `cell`.
        | volume
        | volume_pa
        |
        | **Calculated properties**
        | delta_e: Formation energy (eV/atom)
        | meta_stability: Distance from the convex hull (eV/atom)
        | energy: Total DFT energy (eV/FU)
        | energy_pa: Total DFT energy (eV/atom)
        | magmom: Total magnetic moment (&Mu;<sub>b</sub>)
        | magmom_pa: Magnetic moment per atom.
        | sxx, sxy, syy
        | syx, szx, szz: Stresses on the cell. Accessed via `stresses`.

    Examples::

        >>> s = io.read(INSTALL_PATH+'/io/files/POSCAR_FCC')
        >>> s.atoms
        >>> s.cell
        >>> s.magmoms
        >>> s.forces
        >>> s.stresses

    """

    entry = models.ForeignKey("Entry", null=True, on_delete=models.CASCADE)
    element_set = models.ManyToManyField("Element")
    species_set = models.ManyToManyField("Species")
    meta_data = models.ManyToManyField("MetaData")
    reference = models.ForeignKey("Reference", null=True, on_delete=models.SET_NULL)
    label = models.CharField(blank=True, max_length=63)
    prototype = models.ForeignKey(
        "Prototype", null=True, blank=True, on_delete=models.SET_NULL, related_name="+"
    )
    measured = models.BooleanField(default=False)

    composition = models.ForeignKey(
        "Composition", null=True, on_delete=models.CASCADE, related_name="structure_set"
    )
    natoms = models.IntegerField(null=True, blank=True)
    nsites = models.IntegerField(null=True, blank=True)
    ntypes = models.IntegerField(null=True, blank=True)

    x1 = models.FloatField()
    x2 = models.FloatField()
    x3 = models.FloatField()
    y1 = models.FloatField()
    y2 = models.FloatField()
    y3 = models.FloatField()
    z1 = models.FloatField()
    z2 = models.FloatField()
    z3 = models.FloatField()

    volume = models.FloatField(blank=True, null=True)
    volume_pa = models.FloatField(blank=True, null=True)

    sxx = models.FloatField(default=0)
    syy = models.FloatField(default=0)
    szz = models.FloatField(default=0)
    sxy = models.FloatField(default=0)
    syz = models.FloatField(default=0)
    szx = models.FloatField(default=0)

    spacegroup = models.ForeignKey(
        "Spacegroup", blank=True, on_delete=models.SET_NULL, null=True
    )

    energy = models.FloatField(blank=True, null=True)
    energy_pa = models.FloatField(blank=True, null=True)
    magmom = models.FloatField(blank=True, null=True)
    magmom_pa = models.FloatField(blank=True, null=True)
    delta_e = models.FloatField(blank=True, null=True)
    meta_stability = models.FloatField(blank=True, null=True)

    _reciprocal_lattice = None
    _distinct_atoms = []
    _magmoms = []

    class Meta:
        app_label = "qmpy"
        db_table = "structures"
        unique_together = ("entry", "label")

    def __eq__(self, other):
        return self.compare(other)

    def __str__(self):
        return format_comp(reduce_comp(self.comp))

    def printf(self):
        res = format_comp(reduce_comp(self.comp)) + "\n"
        res += self.lat_param_string()
        for i, s in enumerate(self.sites):
            res += "\n - %s" % s
            if i == 6:
                res += "\n ... \n %d more atoms." % (len(self) - 6)
                break
        return res

    def __getitem__(self, i):
        return self.atoms[i]

    def __len__(self):
        return len(self.atoms)

    @staticmethod
    def create(cell, atoms=[], **kwargs):
        """
        Creates a new Structure.

        Arguments:
            cell: 3x3 lattice vector array

        Keyword Arguments:
            atoms: List of ``Atom`` creation arguments. Can be a list of
            [element, coord], or a list of [element, coord, kwargs].

        Examples::

            >>> a = 3.54
            >>> cell = [[a,0,0],[0,a,0],[0,0,a]]
            >>> atoms = [('Cu', [0,0,0]),
                         ('Cu', [0.5, 0.5, 0.5])]
            >>> s = Structure.create(cell, atoms)
            >>> atoms = [('Cu', [0,0,0], {'magmom':3}),
                    ('Cu', [0.5, 0.5, 0.5], {'magmom':-3})]
            >>> s2 = Structure.create(cell, atoms)

        """
        s = Structure(**kwargs)
        if np.shape(cell) == (6,):
            s.lat_params = cell
        elif np.shape(cell) == (3, 3):
            s.cell = cell
        elif np.shape(cell) == (3,):
            s.cell = np.eye(3) * cell

        for atom in atoms:
            if len(atom) == 2:
                atom = Atom.create(*atom)
            elif len(atom) == 3:
                atom = Atom.create(atom[0], atom[1], **atom[2])
            s.add_atom(atom)

        if s.comp:
            s.composition = Composition.get(s.comp)

        return s

    @transaction.atomic
    def save(self, *args, **kwargs):
        if not self.composition:
            self.composition = Composition.get(self.comp)

        self.natoms = len(self.atoms)
        self.nsites = len(self.sites)
        self.ntypes = len(list(self.comp.keys()))
        self.get_volume()

        super(Structure, self).save(*args, **kwargs)

        self.element_set.set(self.elements)
        self.species_set.set(self.species)
        self.meta_data.set(self.comment_objects + self.keyword_objects)

        if not self._sites is None:
            for s in self.sites:
                if not s.id:
                    s.save()
                self.site_set.add(s)
        if not self._atoms is None:
            for a in self.atoms:
                if not a.id:
                    a.save()
                self.atom_set.add(a)
        super(Structure, self).save(*args, **kwargs)

        if not self.spacegroup:
            self.symmetrize()

<<<<<<< HEAD
=======
        super(Structure, self).save(*args, **kwargs)

>>>>>>> 0f22a2b9
    _atoms = None

    @property
    def atoms(self):
        """
        List of ``Atoms`` in the structure. 
        """
        if self._atoms is None:
            if not self.id:
                self._atoms = []
            else:
                self._atoms = list(self.atom_set.all())
                self._sites = list(self.site_set.all())
        return self._atoms

    @atoms.setter
    def atoms(self, atoms):
        self._atoms = []
        self._sites = []
        for a in atoms:
            self.add_atom(a)
        self.natoms = len(self._atoms)
        self.ntypes = len(self.comp)

    _abc = None

    @property
    def atoms_by_coord(self):
        if self._abc is None:
            _abc = {}
            for a in self.atoms:
                _abc[tuple(a.cart_coord.tolist())] = a
            self._abc = _abc
        return self._abc

    _sbc = None

    @property
    def sites_by_coord(self):
        if self._sbc is None:
            _sbc = {}
            for s in self.sites:
                _sbc[tuple(s.cart_coord.tolist())] = s
            self._sbc = _sbc
        return self._sbc

    _sites = None

    @property
    def sites(self):
        """
        List of ``Sites`` in the structure.
        """
        if self._sites is None:
            self.atoms
            self.get_sites()
            self.nsites = len(self.sites)
        return self._sites

    @sites.setter
    def sites(self, sites):
        self._atoms = []
        for s in sites:
            self.add_site(s)
        self._sites = sites
        self.natoms = len(self.atoms)
        self.ntypes = len(self.comp)

    @property
    def site_compositions(self):
        return [format_comp(s.comp) for s in self.sites]

    @site_compositions.setter
    def site_compositions(self, values):
        atoms = []
        for s, v in zip(self.sites, values):
            s.comp = parse_comp(v)
            atoms += s.atoms
        self._atoms = atoms
        self.natoms = len(atoms)

    @property
    def site_comp_indices(self):
        """
        List of site compositions, length equal to number of sites, each
        unique site composition identified by an integer.
        """
        return np.unique(self.site_compositions, return_inverse=True)[-1]

    @property
    def elements(self):
        """List of Elements"""
        return [Element.get(e) for e in list(self.comp.keys())]

    @property
    def species(self):
        """List of species"""
        return [Species.get(s) for s in list(self.spec_comp.keys())]

    @property
    def stresses(self):
        """Calculated stresses, a numpy.ndarray of shape (6,)"""
        return np.array([self.sxx, self.syy, self.szz, self.sxy, self.syz, self.szx])

    @stresses.setter
    def stresses(self, vector):
        self.sxx, self.syy, self.szz = vector[0:3]
        self.sxy, self.syz, self.szx = vector[3:6]

    def get_volume(self):
        """Calculates the volume from the triple product of self.cell"""
        b1, b2, b3 = self.cell
        self.volume = abs(np.dot(np.cross(b1, b2), b3))
        self.volume_pa = self.volume / len(self)
        return self.volume

    def set_label(self, label):
        self.label = label
        if not self.entry is None:
            self.entry.structures[label] = self
        # if self.id:
        #    Structure.objects.filter(id=self.id).update(label=label)

    def set_volume(self, value):
        """
        Rescales the unit cell to the specified volume, keeping the direction
        and relative magnitudes of all lattice vectors the same.
        """
        self.get_volume()
        scale = value / self.volume
        self.cell = self.cell * (scale ** (1 / 3.0))
        self.volume_pa = value / self.natoms
        self.volume = value

    def get_volume_sum_of_elements(self):
        volume = 0
        for atom in self:
            volume += atom.element.volume * atom.occupancy
        return volume

    def set_volume_to_sum_of_elements(self):
        volume = 0
        for atom in self:
            volume += atom.element.volume * atom.occupancy
        self.set_volume(volume)

    @property
    def lat_param_dict(self):
        """Dictionary of lattice parameters."""
        return dict(
            list(zip(["a", "b", "c", "alpha", "beta", "gamma"], self.lat_params))
        )

    _lat_params = None

    @property
    def lat_params(self):
        """Tuple of lattice parameters (a, b, c, alpha, beta, gamma)."""
        if self._lat_params is None:
            self._lat_params = basis_to_latparams(self.cell)
        return self._lat_params

    @lat_params.setter
    def lat_params(self, lat_params):
        self.cell = latparams_to_basis(lat_params)
        self._lat_params = lat_params

    def lat_param_string(self, format="screen"):
        """
        Generates a human friendly representation of the lattice parameters of
        a structure.

        Keyword Arguments:
            format: ('screen'|'html'|'mathtype')

        """
        formats = {
            "html": {"keys": ["&alpha;", "&beta;", "&gamma"], "newline": "<br>"},
            "mathtype": {"keys": [r"\alpha", r"\beta", r"\gamma"], "newline": "\n"},
            "screen": {"keys": [r"alpha", r"beta", r"gamma"], "newline": "\n"},
        }

        f = formats[format]

        lp = self.lat_param_dict
        if abs(lp["a"] - lp["b"]) < 1e-4:
            if abs(lp["a"] - lp["c"]) < 1e-4:
                lpstr = "a = b = c = %0.3g" % lp["a"]
            else:
                lpstr = "a = b = %0.3g, c = %0.3g" % (lp["a"], lp["c"])
        else:
            lpstr = "a = %0.3g, b = %0.3g, c = %0.3g" % (lp["a"], lp["b"], lp["c"])

        lpstr += f["newline"]

        if abs(lp["alpha"] - lp["beta"]) < 1e-2:
            if abs(lp["alpha"] - lp["gamma"]) < 1e-2:
                lpstr += "%s = %s = %s = %0.3g" % (
                    f["keys"][0],
                    f["keys"][1],
                    f["keys"][2],
                    lp["alpha"],
                )
            else:
                lpstr += "%s = %s = %0.3g, %s = %0.3g" % (
                    f["keys"][0],
                    f["keys"][1],
                    lp["alpha"],
                    f["keys"][2],
                    lp["gamma"],
                )
        else:
            lpstr += "&alpha; = %0.3g, &beta; = %0.3g, &gamma; = %0.3g" % (
                f["keys"][0],
                lp["alpha"],
                f["keys"][1],
                lp["beta"],
                f["keys"][2],
                lp["gamma"],
            )
        return lpstr

    lp = lat_params
    _cell = None

    @property
    def cell(self):
        """Lattice vectors, 3x3 numpy.ndarray."""
        if self._cell is None:
            self._cell = np.array(
                [
                    [self.x1, self.x2, self.x3],
                    [self.y1, self.y2, self.y3],
                    [self.z1, self.z2, self.z3],
                ]
            )
        return self._cell

    @cell.setter
    def cell(self, cell):
        self.x1, self.x2, self.x3 = cell[0]
        self.y1, self.y2, self.y3 = cell[1]
        self.z1, self.z2, self.z3 = cell[2]
        self._lat_params = None
        self._inv = None
        self._metrical_matrix = None
        for a in self.atoms:
            a._cart = None
        for s in self.sites:
            s._cart = None
        self._cell = None

    _metrical_matrix = None

    @property
    def metrical_matrix(self):
        """np.dot(self.cell.T, self.cell)"""
        if self._metrical_matrix is None:
            self._metrical_matrix = self.cell.dot(self.cell.T)
        return self._metrical_matrix

    @metrical_matrix.setter
    def metrical_matrix(self, G):
        a = np.sqrt(abs(G[0, 0]))
        b = np.sqrt(abs(G[1, 1]))
        c = np.sqrt(abs(G[2, 2]))
        al = np.arccos(G[1, 2] / abs(b * c)) * 180 / np.pi
        be = np.arccos(G[0, 2] / abs(a * c)) * 180 / np.pi
        ga = np.arccos(G[0, 1] / abs(a * b)) * 180 / np.pi
        self.cell = latparams_to_basis([a, b, c, al, be, ga])

    @property
    def atomic_numbers(self):
        """List of atomic numbers, length equal to number of atoms."""
        return np.array([atom.element.z for atom in self.atoms])

    @property
    def atom_types(self):
        """List of atomic symbols, length equal to number of atoms."""
        return np.array([atom.element_id for atom in self.atoms])

    @atom_types.setter
    def atom_types(self, elements):
        if isinstance(elements, list):
            for a, e in zip(self.atoms, elements):
                a.element_id = e
        elif isinstance(elements, str):
            for a in self.atoms:
                a.element_id = elements
        elif isinstance(elements, qmpy.Element):
            for a in self.atoms:
                a.element = elements
        else:
            raise ValueError("Unrecognized type for atom type assignment")

    @property
    def species_types(self):
        """List of species, length equal to number of atoms."""
        return np.array([atom.species for atom in self.atoms])

    @property
    def species_id_types(self):
        """List of species, length equal to number of atoms, each unique species
        identified by an integer.
        """
        return np.unique(self.species_types, return_inverse=True)[-1]

    def symmetrize(self, tol=1e-3, angle_tol=-1):
        """
        Analyze the symmetry of the structure. Uses spglib to find the
        symmetry.

        symmetrize sets:
         * spacegroup -> Spacegroup
         * uniq_sites -> list of unique Sites
         * orbits -> lists of equivalent Atoms
         * rotations -> List of rotation operations
         * translations -> List of translation operations
         * operatiosn -> List of (rotation,translation) pairs
         * for each atom: atom.wyckoff -> WyckoffSite
         * for each site: site.multiplicity -> int

        """
        self.get_sites()
        dataset = get_symmetry_dataset(self, symprec=tol)
        if not dataset:
            return
        self.spacegroup = Spacegroup.objects.get(pk=dataset["number"])
        for i, site in enumerate(self.sites):
            site.wyckoff = self.spacegroup.get_site(dataset["wyckoffs"][i])
            site.structure = self
        counts = defaultdict(int)
        orbits = defaultdict(list)
        origins = {}
        for i, e in enumerate(dataset["equivalent_atoms"]):
            counts[e] += 1
            ##origins[self.sites[i]] = self.sites[e]
            ## Dictionary keys cannot be objects that are not stored (only
            ## models saved can be hashed). So, changing it to include only
            ## the indices of the sites instead of the sites themselves.
            origins[i] = e
            orbits[e].append(self.sites[i])
        self.origins = origins
        self.operations = list(zip(dataset["rotations"], dataset["translations"]))
        rots = []
        for r in dataset["rotations"]:
            if not any([np.allclose(r, x) for x in rots]):
                rots.append(r)
        self.rotations = rots
        trans = []
        for t in dataset["translations"]:
            if not any([np.allclose(t, x) for x in trans]):
                trans.append(t)
        self.translations = trans
        self.orbits = list(orbits.values())
        ##self.duplicates = dict((self.sites[e], v) for e, v in orbits.items())
        ## See comment about hashes and Dictionary keys
        self.duplicates = dict((e, v) for e, v in list(orbits.items()))
        self._uniq_sites = []
        self._uniq_atoms = []
        for ind, mult in list(counts.items()):
            site = self.sites[ind]
            ##for site2 in self.duplicates[site]:
            ## See comment about hashes and Dictionary keys
            for site2 in self.duplicates[ind]:
                site2.multiplicity = mult
            site.index = ind
            site.multiplicity = mult
            self._uniq_sites.append(site)
            for a in site:
                self._uniq_atoms.append(a)

    _uniq_atoms = None

    @property
    def uniq_atoms(self):
        if self._uniq_atoms is None:
            self.symmetrize()
        return self._uniq_atoms

    _uniq_sites = None

    @property
    def uniq_sites(self):
        if self._uniq_sites is None:
            self.symmetrize()
        return self._uniq_sites

    def pdf_compare(self, other, tol=1e-2):
        """
        Compute the PDF for each structure and evaluate the overlap integral
        for all pairs of species.
        """

        elts = list(set([a.element_id for a in self]))
        dists = get_pair_distances(self)
        odists = get_pair_distances(other)
        for e1, e2 in itertools.combinations(elts, 2):
            d1 = dists[frozenset([e1, e2])]
            d2 = odists[frozenset([e1, e2])]
            for x, y in zip(d1, d2):
                if abs(x - y) > tol:
                    return False
        return True

    def compare(
        self,
        other,
        tol=0.01,
        atom_tol=10,
        volume=False,
        allow_distortions=False,
        check_spacegroup=False,
        wildcard=None,
    ):
        """
        Credit to K. Michel for the algorithm.

        1. Check that elements are the same in both structures

        2. Convert both structures to primitive form

        3. Check that the total number of atoms in primitive cells are the same

        4. Check that the number of atoms of each element are the same in
        primitive cells

        4b. Check that the spacegroup is the same.

        5. If needed check that the primitive cell volumes are the same

        6. Convert both primitive cells to reduced form There is one issue here - 
        the reduce cell could be type I (all angles acute) or type II (all angles 
        obtuse) and a slight difference in the initial cells could cause two 
        structures to reduce to different types. So at this step, if the angles 
        are not correct, the second cell is transformed as 
        [[-1, 0, 0], [0, -1, 0], [0, 0, 1]].

        7. Check that the cell internal angles are the same in both reduced
        cells.

        8. Check that the ratios of reduced cell basis lengths are the same. ie
        a1/b1 = a2/b2, a1/c1 = a2/c2, and b1/c1 = b2/c2 where a1, b1, c1, are
        the lengths of basis vectors in cell 1 and a2, b2, c2 are the lengths
        of cell 2.

        9. Get the lattice symmetry of the reduced cell 2 (this is a list of
        all rotations that leave the lattice itself unchanged). In turn, apply
        all rotations to reduced cell 2 and for each search for a vector that
        overlaps rotated cell positions with positions in reduced cell 1. If a
        rotation + translation overlaps reduced cells, then they are the same.

        MODIFICATIONS:
        Only need one "base" atom from the first structure
        Get the distance from the origin for every atom first

        Arguments:
            other: Another ``Structure``.

        Keyword Arguments:
            tol: Percent deviation in lattice parameters and angles.

            Not Implemented Yet:
            wildcard: Elements of the specified type can match with any atom.

        """

        # 1
        # if len(self) > 80 or len(other) > 80:
        #    return False
        me = self.copy()
        you = other.copy()

        if not set(me.elements) == set(you.elements):
            logger.debug("Structure comparison: element mismatch")
            return False

        # 2
        me.make_primitive()
        you.make_primitive()

        # 3
        if not me.natoms == you.natoms:
            logger.debug("Structure comparison: natom mismatch")
            return False

        # 4
        if not Composition.get(me.comp) == Composition.get(you.comp):
            logger.debug("Structure comparison: composition mismatch")
            return False

        # 5 (optional)
        if volume:
            v1, v2 = me.get_volume(), you.get_volume()
            if abs(v1 - v2) / min(v1, v2) > tol:
                logger.debug("Structure comparison: volume mismatch")
                return False

        # 6
        me.reduce()
        you.reduce()

        # 6b
        if check_spacegroup:
            me.symmetrize()
            you.symmetrize()
            if me.spacegroup != you.spacegroup:
                return False

        # 7
        try_again = False
        for a, b in zip(me.lat_params[3:], you.lat_params[3:]):
            if abs((a - b) / min(a, b)) > tol:
                you.transform([1, -1, -1])
                logger.debug("Tranforming other from type II to type I.")
                try_again = True

        if try_again:
            try_again = False
            for a, b in zip(me.lat_params[3:], you.lat_params[3:]):
                if abs((a - b) / min(a, b)) > tol:
                    you.transform([-1, -1, 1])
                    logger.debug("Tranforming other from type II to type I.")
                    try_again = True

        if try_again:
            try_again = False
            for a, b in zip(me.lat_params[3:], you.lat_params[3:]):
                if abs((a - b) / min(a, b)) > tol:
                    logger.debug("Structure comparison: lat param mismatch")
                    return False

        # 8
        if not allow_distortions:
            ratios = [x / y for x, y in zip(me.lp[:3], you.lp[:3])]
            for a, b in itertools.combinations(ratios, r=2):
                if abs(a - b) / min(a, b) > tol:
                    logger.debug("Structure comparison: lattice vector ratio mismatch")
                    return False

        # 9
        min_elt = sorted(me.comp, key=lambda x: me.comp[x])[0]
        test_atom = [a for a in me.atoms if a.element_id == min_elt][0]
        me.coords -= test_atom.coord

        # get all rotational symmetries of the lattice
        test_struct = Structure()
        test_struct.cell = me.cell
        test_struct.atoms = [Atom.create("Fe", [0, 0, 0])]
        test_struct.symmetrize()
        rotations = test_struct.rotations

        test_struct = you.copy()

        eps = 2 * tol * atom_tol  # *me.volume**(1./3)
        eps2 = eps ** 2

        for rot in rotations:
            # loop over all possible re-orientations of the cell
            inv = la.inv(rot)
            test_struct.cell = rot.dot(you.cell)
            test_struct.coords = np.array([inv.dot(c) for c in you.coords])
            for i, atom in enumerate(you.atoms):
                # loop over atoms
                if atom.element_id != min_elt:
                    continue

                test_struct.coords -= test_struct[i].coord
                # check if all sites have a match
                match = True
                matches = []
                vecs = []
                for atom2 in test_struct:
                    best = 1000
                    id = None
                    vec = None
                    for j, atom3 in enumerate(me):
                        if j in matches:
                            continue
                        if atom2.element_id != atom3.element_id:
                            continue
                        d = me._get_vector(atom2, atom3)
                        if any([abs(dd) > eps for dd in d]):
                            continue
                        d2 = d.dot(d)
                        if d2 > eps2:
                            continue

                        # matching case
                        if d2 < best:
                            best = d2
                            id = j
                            vec = d

                    if id is None:
                        match = False
                        break
                    matches.append(id)
                    vecs.append(vec)

                if match == False:
                    continue
                vecs = np.array(vecs)
                err = np.average(vecs, 0)
                vecs -= err
                if all([d.dot(d) ** 0.5 < tol * atom_tol for d in vecs]):
                    return True
                # else:
                #    print vecs

        logger.debug("Atoms don't match.")
        return False

    def get_coord(self, vec, wrap=True):
        trans = self.inv.T.dot(vec)
        if wrap:
            return wrap(trans)
        else:
            return trans

    def contains(self, atom, tol=0.01):
        atom.structure = self
        for atom2 in self.atoms:
            atom2.structure = self
            if not atom2.element_id == atom.element_id:
                continue
            if (
                abs(shortest_dist(atom2, self.cell) - shortest_dist(atom, self.cell))
                > tol
            ):
                continue
            d = self.get_distance(atom, atom2, limit=1)
            if not d is None:
                if d < tol:
                    return True
        return False

    def get_distance(self, atom1, atom2, limit=None, wrap_self=True):
        """
        Calculate the shortest distance between two atoms.

        .. Note::
            This is not as trivial a problem as it sounds. It is easy to
            demonstrate that for any non-cubic cell, the normal method of
            calculating the distance by wrapping the vector in fractional
            coordinates to the range (-0.5, 0.5) fails for cases near (0.5,0.5)
            in Type I cells and near (0.5, -0.5) for Type II. 

            To get the correct distance, the vector must be wrapped into the
            Wigner-Seitz cell. 

        Arguments:
            atom1, atom2: (:mod:`~qmpy.Atom`, :mod:`~qmpy.Site`, int).

        Keyword Arguments:
            limit: 
                If a limit is provided, returns None if the distance is
                greater than the limit.

            wrap_self: 
                If True, the distance from an atom to itself is 0, otherwise it
                is the distance to the shortest periodic image of itself.

        """
        if isinstance(atom1, int):
            a1 = self.atoms[atom1].coord
        elif isinstance(atom1, (Atom, Site)):
            a1 = atom1.coord
        if isinstance(atom2, int):
            a2 = self.atoms[atom2].coord
        elif isinstance(atom2, (Atom, Site)):
            a2 = atom2.coord

        x, y, z = self.cell
        xx = self.metrical_matrix[0, 0]
        yy = self.metrical_matrix[1, 1]
        zz = self.metrical_matrix[2, 2]

        vec = a2 - a1
        vec -= np.round(vec)
        dist = np.dot(vec, self.cell)

        dist -= np.round(dist.dot(x) / xx) * x
        dist -= np.round(dist.dot(y) / yy) * y
        dist -= np.round(dist.dot(z) / zz) * z

        if limit:
            if any([abs(d) > limit for d in dist]):
                return None

        dist = la.norm(dist)
        if not wrap_self:
            if abs(dist) < 1e-4:
                dist = min(self.lp[:3])

        if limit:
            if dist > limit:
                return None

        return dist

    def _get_vector(self, atom1, atom2):
        x, y, z = self.cell
        xx = self.metrical_matrix[0, 0]
        yy = self.metrical_matrix[1, 1]
        zz = self.metrical_matrix[2, 2]

        vec = atom2.coord - atom1.coord
        vec -= np.round(vec)
        dist = np.dot(vec, self.cell)

        dist -= round(dist.dot(x) / xx) * x
        dist -= round(dist.dot(y) / yy) * y
        dist -= round(dist.dot(z) / zz) * z
        return dist

    def add_site(self, site):
        site.structure = self
        self.sites.append(site)
        for a in site.atoms:
            a.structure = self
            self.atoms.append(a)
        self.spacegroup = None

    def atom_on_site(self, atom, site, tol=1e-2):
        if abs(shortest_dist(atom, self.cell) - shortest_dist(site, self.cell)) < tol:
            _dist = self.get_distance(atom, site, limit=tol, wrap_self=True)
            if _dist is None:
                return False
        else:
            return False
        return _dist < tol

    def add_atom(self, atom, tol=0.01):
        """
        Adds `atom` to the structure if it isn't already contained.
        """
        if not self.atoms or not self.sites:
            atom.structure = self
            self._atoms = [atom]
            site = atom.get_site()
            self._sites = [site]
            return
        elif self.contains(atom, tol=tol):
            return
        self._atoms.append(atom)
        atom.structure = self
        for site in self.sites:
            if self.atom_on_site(atom, site, tol=tol):
                site.add_atom(atom, tol=tol)
                break
            else:
                site = atom.get_site()
                if not site in self._sites:
                    self._sites.append(site)
        self.spacegroup = None

    def sort(self):
        self.atoms = sorted(self.atoms)

    def set_composition(self, value=None):
        if value is None:
            self.composition = Composition.get(self.comp)
        return self.composition

    def set_magnetism(self, order, elements=None, scheme="primitive"):
        """
        Assigns magnetic moments to all atoms in accordance with the specified
        magnetism scheme.

        Schemes:

        +---------+-------------------------------------+
        | Keyword | Description                         |
        +=========+=====================================+
        |  None   | all magnetic moments = None         |
        +---------+-------------------------------------+
        | "ferro" | atoms with partially filled d and   |
        |         | f shells are assigned a magnetic    |
        |         | moment of 5 mu_b and 7 mu_b         |
        |         | respectively                        |
        +---------+-------------------------------------+
        | "anti"  | finds a highly ordererd arrangement |
        |         | arrangement of up and down spins.   |
        |         | If only 1 magnetic atom is found    |
        |         | a ferromagnetic arrangment is used. |
        |         | raises NotImplementedError          |
        +---------+-------------------------------------+

        """
        if order == "none":
            for atom in self.atoms:
                atom.magmom = 0
                if atom.id is not None:
                    atom.save()
        if order == "ferro":
            for atom in self.atoms:
                if atom.element.d_elec > 0 and atom.element.d_elec < 10:
                    atom.magmom = 5
                elif atom.element.f_elec > 0 and atom.element.f_elec < 14:
                    atom.magmom = 7
                else:
                    atom.magmom = 0
                if atom.id is not None:
                    atom.save()
        elif order == "anti-ferro":
            if not elements:
                raise NotImplementedError
            ln = self.get_lattice_network(elements)

        self.spacegroup = None

    @property
    def comp(self):
        """Composition dictionary."""
        comp = {}
        for atom in self.atoms:
            elt = atom.element_id
            comp[elt] = comp.get(elt, 0) + atom.occupancy
        return comp

    @property
    def spec_comp(self):
        """Species composition dictionary."""
        spec_comp = {}
        for atom in self.atoms:
            spec = atom.species
            spec_comp[spec] = spec_comp.get(spec, 0) + atom.occupancy
        return spec_comp

    @property
    def name(self):
        """Unformatted name."""
        return format_comp(self.comp)

    @property
    def html(self):
        return html_comp(self.comp)

    @property
    def unit_comp(self):
        """Composition dict, where sum(self.unit_comp.values()) == 1"""
        return unit_comp(self.comp)

    @property
    def coords(self):
        """numpy.ndarray of atom coordinates."""
        return np.array([atom.coord for atom in self.atoms])

    @property
    def site_coords(self):
        """numpy.ndarray of site coordinates."""
        return np.array([site.coord for site in self.sites])

    @site_coords.setter
    def site_coords(self, coords):
        assert len(self.sites) == len(coords)
        for site, coord in zip(self.sites, coords):
            site.coord = wrap(coord)
            site._dist = None

    @property
    def site_types(self):
        return sorted(set([format_comp(s.comp) for s in self.sites]))

    @coords.setter
    def coords(self, coords):
        if len(coords) != len(self.atoms):
            raise ValueError("%s != %s" % (len(coords), len(self)))
        for a, c in zip(self.atoms, coords):
            c = np.array(list(map(float, c)))
            a.coord = wrap(c)
            a._dist = None

    @property
    def magmoms(self):
        """numpy.ndarray of magnetic moments of shape (natoms,)."""
        return np.array([atom.magmom for atom in self.atoms])

    @magmoms.setter
    def magmoms(self, moms):
        for mom, atom in zip(self, moms):
            atom.magmom = mom

    @property
    def cartesian_coords(self):
        """Return atomic positions in cartesian coordinates."""
        return np.array([atom.cart_coord for atom in self.atoms])

    @cartesian_coords.setter
    def cartesian_coords(self, cc):
        for atom, coord in zip(self.atoms, cc):
            atom.cart_coord = coord

    @property
    def forces(self):
        """numpy.ndarray of forces on atoms."""
        forces = []
        for atom in self.atoms:
            forces.append(atom.forces)
        return np.array(forces)

    @forces.setter
    def forces(self, forces):
        for forces, atom in zip(forces, self.atoms):
            atom.forces = force

    @property
    def reciprocal_lattice(self):
        """Reciprocal lattice of the structure."""
        if self._reciprocal_lattice is None:
            self._reciprocal_lattice = la.inv(self.cell).T
        return self._reciprocal_lattice

    _inv = None

    @property
    def inv(self):
        """
        Precalculates the inverse of the lattice, for faster conversion
        between cartesian and direct coordinates.
        """
        if self._inv is None:
            self._inv = la.inv(self.cell)
        return self._inv

    @property
    def relative_rec_lat(self):
        rec_lat = self.reciprocal_lattice
        rec_mags = list(map(la.norm, rec_lat))
        r0 = min(rec_mags)
        return np.array([np.round(r / r0, 4) for r in rec_mags])

    def get_TM_kpoint_mesh(self, configuration=None):
        poscar = os.path.join("/tmp", "POSCAR")
        try:
            qmpy.io.poscar.write(self, poscar)
        except:
            raise TMKPointsError("Failed to write structure into /tmp/POSCAR")
        if configuration in ["wavefunction", "hse06"]:
            TM_script = os.path.join(
                qmpy.INSTALL_PATH, "analysis", "vasp", "getKPoints_HSE"
            )
        else:
            TM_script = os.path.join(
                qmpy.INSTALL_PATH, "analysis", "vasp", "getKPoints"
            )
        with change_directory("/tmp"):
            TM_stdout = subprocess.check_output(TM_script)
        if "error" in TM_stdout.lower():
            raise TMKPointsError("Failed to get KPOINTS from the TM server")
        TM_KPOINTS = os.path.join("/tmp", "KPOINTS")
        with open(TM_KPOINTS, "r") as fr:
            return fr.read()

    def get_kpoint_mesh_with_sympy(self, kppra):
        """
        Generate the k-point mesh for a given KPPRA; requires sympy to be installed
        """
        raise NotImplementedError

    def get_kpoint_mesh_by_increment(self, kppra):
        """
        DEPRECATED: Sometimes results in k-point meshes incommensurate with
        lattice symmetry. Use either get_TM_kpoint_mesh() or (if you have
        sympy installed) get_kpoint_mesh_with_sympy(kppra) instead.
        """
        recs = self.reciprocal_lattice
        rec_mags = [norm(recs[0]), norm(recs[1]), norm(recs[2])]
        r0 = max(rec_mags)
        refr = np.array([roundclose(r / r0, 1e-2) for r in rec_mags])
        refr = np.round(refr, 4)
        scale = 1.0
        kpts = np.ones(3)

        while self.natoms * np.product(kpts) < kppra:
            prev_kpts = kpts.copy()
            refk = np.array(np.ones(3) * refr) * scale
            kpts = np.array(list(map(np.round, refk)))
            scale += 1

        upper = kppra - np.product(prev_kpts) * self.natoms
        lower = np.product(kpts) * self.natoms - kppra
        if upper < lower:
            kpts = prev_kpts.copy()
        return kpts

    def copy(self):
        """
        Create a complete copy of the structure, with any primary keys
        removed, so it is not associated with the original.

        """
        new = Structure()
        new.cell = self.cell
        new.sites = []
        new.atoms = [atom.copy() for atom in self.atoms]
        new.entry = self.entry
        new.composition = self.composition
        return new

    def dedup_atoms(self):
        for atom in self.atoms:
            for atom2 in self.atoms:
                if atom.id == atom2.id:
                    continue
                dist = self.get_distance(atom, atom2, limit=1)
                if dist is None:
                    continue
                if dist < 1e-4 and atom.species == atom2.species:
                    self.remove_atom(atom2)

    @property
    def similar(self):
        return Structure.objects.filter(
            natoms=self.natoms,
            composition=self.composition,
            spacegroup=self.spacegroup,
            label=self.label,
        ).exclude(id=self.id)

    def set_natoms(self, n):
        """Set self.atoms to n blank Atoms."""
        self.atoms = [Atom() for i in range(n)]
        self._sites = None

    def set_nsites(self, n):
        """Sets self.sites to n blank Sites."""
        self.sites = [Site() for i in range(n)]
        self._atoms = None

    def make_conventional(self, in_place=True, tol=1e-3):
        """Uses spglib to convert to the conventional cell.

        Keyword Arguments:
            in_place: 
                If True, changes the current structure. If false returns
                a new one

            tol: 
                Symmetry precision for symmetry analysis
        
        Examples::

            >>> s = io.read(INSTALL_PATH+'io/files/POSCAR_FCC_prim')
            >>> print len(s)
            1
            >>> s.make_conventional()
            >>> print len(s)
            4

        """
        if not in_place:
            new = self.copy()
            new.make_conventional(tol=tol)
            return new

        refine_cell(self, symprec=tol)

    def make_primitive(self, in_place=True, tol=1e-3):
        """Uses spglib to convert to the primitive cell.

        Keyword Arguments:
            in_place: 
                If True, changes the current structure. If false returns
                a new one

            tol: 
                Symmetry precision for symmetry analysis
        
        Examples::

            >>> s = io.read(INSTALL_PATH+'io/files/POSCAR_FCC')
            >>> print len(s)
            4
            >>> s.make_primitive()
            >>> print len(s)
            1

        """
        if not in_place:
            new = self.copy()
            new.make_primitive(tol=tol)
            return new

        find_primitive(self, symprec=tol)

    def get_sites(self, tol=0.1):
        """
        From self.atoms, creates a list of Sites. Atoms which are closer
        than tol from one another are considered on the same site.

        """
        if not any([a.occupancy < 1 for a in self.atoms]):
            self._sites = [a.get_site() for a in self.atoms]
            return self._sites

        _sites = []
        for atom in self.atoms:
            site = atom.get_site()
            site.structure = self
            if not any([site is site2 for site2 in _sites]):
                _sites.append(site)
        self._sites = _sites
        return self._sites

    def group_atoms_by_symmetry(self):
        """Sort self.atoms according to the site they occupy."""
        eq = get_symmetry_dataset(self)["equivalent_atoms"]
        resort = np.argsort(eq)
        self._atoms = list(np.array(self._atoms)[resort])

    def is_buerger_cell(self, tol=1e-5):
        """
        Tests whether or not the structure is a Buerger cell.
        """
        G = self.metrical_matrix
        if G[0, 0] < G[1, 1] - tol or G[1, 1] < G[2, 2] - tol:
            return False
        if abs(G[0, 0] - G[1, 1]) < tol:
            if abs(G[1, 2]) > abs(G[0, 2]) - tol:
                return False
        if abs(G[1, 1] - G[2, 2]) < tol:
            if abs(G[0, 2]) > abs(G[0, 1]) - tol:
                return False

    def is_niggli_cell(self, tol=1e-3):
        """
        Tests whether or not the structure is a Niggli cell.
        """
        if not self.is_grueber_cell():
            return False
        (a, b, c), (d, e, f) = self.niggli_form
        if abs(d - b) < tol:
            if f > 2 * e - tol:
                return False
        if abs(e - a) < tol:
            if f > 2 * d - tol:
                return False
        if abs(f - a) < tol:
            if e > 2 * d - tol:
                return False
        if abs(d + b) < tol:
            if abs(f) > tol:
                return False
        if abs(e + a) < tol:
            if abs(f) > tol:
                return False
        if abs(f + a) < tol:
            if abs(f) > tol:
                return False
        if abs(d + e + f + a + b) < tol:
            if 2 * a + 2 * e + f > -tol:
                return False
        return True

    def find_nearest_neighbors(self, method="closest", tol=0.05, limit=5.0, **kwargs):
        """
        Determine the nearest neighbors for all Atoms in Structure.

        Calls :func:`~qmpy.get_nearest_neighbors()` and assigns the nearest
        neighbor dictionary to `Structure._neighbor_dict`. Each atom is also
        given a list, `nearest_neighbors` that contains the nearest neighbor
        atoms. For atoms which have the "same" atom as a nearest neighbor across
        different periodic boundaries, a single atom may appear multiple times
        on the list.

        Keyword Arguments:
            limit: How far to look from each atom for nearest neighbors.
            Default=5.0.

            tol: A tolerance which determines how much further than the closest
            atom a second atom can be and still be a part of the nearest
            neighbor shell.

        Returns: None
        """
        self._neighbor_dict = find_nearest_neighbors(
            self, method=method, tol=tol, limit=limit, **kwargs
        )

    _neighbor_dict = None

    @property
    def nearest_neighbor_dict(self):
        """
        Dict of Atom:[list of Atom] pairs.
        """
        if self._neighbor_dict is None:
            self.find_nearest_neighbors()
        return self._neighbor_dict

    def get_sublattice(self, elements, new=True):
        if isinstance(elements, str):
            elements = [elements]
        if new:
            struct = self.copy()
            return struct.get_sublattice(elements, new=False)
        self.atoms = [a for a in self if a.element_id in elements]
        return self

    def get_lattice_network(self, elements=None, supercell=None, **kwargs):
        """
        Constructs a :mod:`networkx.Graph` of lattice sites.

        Keyword Arguments:
            elements:
                If `elements` is supplied, get_lattice_network will return the 
                lattice of those elements only. 

            supercell:
                Accepts any valid input to Structure.transform to construct a
                supercell, and return its lattice. Useful for finding AFM
                orderings for structures which have a smaller periodicity than
                their magnetic structure.

        Returns:
            A LatticeNetwork, which is a container for a lattice graph, which
            contains nodes which are atoms and edges which indicate nearest
            neighbors.

        Examples::
            
            >>> s = io.read(INSTALL_PATH+'/io/files/fe3o4.cif')
            >>> sl = s.get_lattice_network(elements=['Fe'])
            >>> sl.set_fraction(0.33333)
            >>> sl.fraction
            0.3333333333333333
            >>> sl.run_MC()

        """

        if supercell:
            new = self.transform(supercell, in_place=False)
            return new.get_lattice_network(elements=elements, **kwargs)
        pairs = set()
        if elements:
            struct = self.get_sublattice(elements)
            return struct.get_lattice_network()
        self.find_nearest_neighbors(**kwargs)
        for s1 in self.sites:
            n0 = len(pairs)
            lp1 = LatticePoint(s1.coord)
            for s2 in s1.neighbors:
                # if a1 < a2:
                #    continue
                lp2 = LatticePoint(s2.coord)
                # pairs.append((s1, s2))
                pairs.add(frozenset([lp1, lp2]))
        pairs = list(pairs)

        lattice = LatticeNetwork(pairs)
        lattice.structure = self
        return lattice

    def displace_atom(structure, index, vector):
        vector = np.array(vector)
        if not vector.shape == (3,):
            raise ValueError("Provide a 3x1 translation array")

        structure[index].coord += vector
        return structure

    def joggle_atoms(self, distance=1e-3, in_place=True):
        """
        Randomly displace all atoms in each direction by a distance up to +/- the
        distance keyword argument (in Angstroms).

        Optional keyword arguments:
            *distance*      : Range within all internal coordinates are
                                displaced. Default=1e-3
            *in_place*      : If True, returns an ndarray of the applied
                                translations. If False, returns (Structure,
                                translations).

        Examples::

            >>> s = io.read('POSCAR')
            >>> s2, trans = s.joggle_atoms(in_place=False)
            >>> trans = s.joggle_atoms(1e-1)
            >>> trans = s.joggle_atoms(distance=1e-1)

        """

        if not in_place:
            new = self.copy()
            new.joggle_atoms(distance=distance)
            return new

        def disp():
            dists = np.array([distance / i for i in self.lp[:3]])
            rands = [random.random() for i in range(3)]
            return dists * rands

        translations = np.zeros(np.shape(self.coords))
        for i, atom in enumerate(self.atoms):
            tvec = disp()
            translations[i, :] = tvec
            atom.coord += tvec
        return translations

    def recenter(self, atom, in_place=True, middle=False):
        """
        Translate the internal coordinates to center the specified atom. Atom
        can be an actual Atom from the Structure.atoms list, or can be
        identified by index.

        Keyword Arguments:
            in_place: 
                If False, return a new Structure with the transformation applied.
                defaults to True.

            middle:
                If False, "centers" the cell by putting the atom at the origin.
                If True, "centers" the cell by putting the atom at
                (0.5,0.5,0.5). defaults to False.

        Examples::

            >>> s = io.read('POSCAR')
            >>> s.recenter(s[2])
            >>> s2 = s.recenter(s[0], in_place=False)
            >>> s2.recenter(2)
            >>> s == s2
            True

        """
        if not in_place:
            new = self.copy()
            new.recenter(atom, in_place=True)
            return new

        if isinstance(atom, int):
            atom = self.atoms[atom]

        new_center = np.array(atom.coord, dtype="float64")
        if middle:
            new_center += 0.5

        return self.translate(-new_center, cartesian=False, in_place=True)

    def translate(self, cv, cartesian=True, in_place=True):
        """
        Shifts the contents of the structure by a vector. 

        Optional keyword arguments:
            *cartesian*     : If True, translation vector is taken to be
                                cartesian coordinates. If False, translation
                                vector is taken to be in fractional
                                coordinates. Default=True
            *in_place*      : If False, return a new Structure with the
                                transformation applied.

        Examples::

            >>> s = io.read('POSCAR')
            >>> s.translate([1,2,3])
            >>> s.translate([0.5,0.5, 0.5], cartesian=False)
            >>> s2 = s.translate([-1,2,1], in_place=False)

        """

        if not in_place:
            new = self.copy()
            new.translate(cv, cartesian=cartesian, in_place=True)
            return new

        cv = np.array(cv)
        if not cv.shape == (3,):
            raise ValueError

        if all([abs(v) < 1e-4 for v in cv]):
            return self

        if cartesian:
            cv = np.array(list(map(float, np.dot(self.inv.T, cv))))

        coords = self.coords + cv
        self.coords = wrap(coords)

        coords = self.site_coords + cv
        self.site_coords = coords
        return self

    def find_lattice_points_within_distance(self, distance, tol=1e-6):
        """
        Find the lattice points contained within radius `distance` from the
        origin.

        """
        limits = [int(np.ceil(distance / self.lp[i])) for i in range(3)]
        ranges = [list(range(0, l + 1)) for l in limits]
        d2 = distance ** 2
        lattice_points = []
        for i, j, k in itertools.product(*ranges):
            # if (i,j,k) == (0,0,0):
            #    continue
            point = np.dot([i, j, k], self.cell)
            if any([abs(p) > distance for p in point]):
                continue
            if np.dot(point, point) < d2:
                lattice_points.append([i, j, k])
        return np.vstack(lattice_points)

    def find_lattice_points_by_transform(self, transform, tol=1e-6):
        """
        Find the lattice points contained within the transformation.

        """
        transform = np.array(transform)
        inv_trans = la.inv(transform.T)
        lattice_points = [None, None, None]

        for i in range(3):
            is_new = True
            cur_vec = np.array([0, 0, 0])
            trans_vecs = [np.array(cur_vec)]
            lattice_points[i] = [cur_vec]
            while is_new:
                cur_vec[i] += 1
                trans_vec = inv_trans.dot(cur_vec)
                trans_vec = wrap(trans_vec)

                # check for found
                for known in trans_vecs:
                    diff = known - trans_vec
                    diff = wrap(diff)

                    if all([abs(x) < tol for x in diff]):
                        is_new = False
                        break

                if is_new:
                    trans_vecs.append(np.array(trans_vec))
                    lattice_points[i].append(np.array(cur_vec))

        # loop over permutations of vectors
        enough = round(la.det(transform))
        trans_vecs = []
        dists = []
        for x, y, z in itertools.product(*lattice_points):
            cur_vec = x + y + z
            trans_vec = inv_trans.dot(cur_vec)
            trans_vec = wrap(trans_vec)

            found = False
            for known in trans_vecs:
                diff = known - trans_vec
                diff = wrap(diff)

                if all([abs(x) < tol or abs(abs(x) - 1) < tol for x in diff]):
                    found = True
                    break

            if not found:
                trans_vecs.append(trans_vec)
            if len(trans_vecs) == enough:
                break

        return [transform.T.dot(vec) for vec in trans_vecs]

    def remove_atom(self, atom):
        ind = self.sites.index(atom.site)
        self.sites[ind].atoms.remove(atom)
        if len(self.sites[ind]) == 0:
            del self.sites[ind]
        self.atoms.remove(atom)

    def transform(self, transform, in_place=True, tol=1e-5):
        """
        Apply lattice transform to the structure. Accepts transformations of
        shape (3,) and (3,3).
        
        Optional keyword arguments:
            *in_place*      : If False, return a new Structure with the
                                transformation applied.

        Examples::

            >>> s = io.read('POSCAR')
            >>> s.transform([2,2,2]) # 2x2x2 supercell
            >>> s.transform([[0,1,0],[1,0,0],[0,0,1]]) # swap axis 1 for 2
            >>> s2 = s.transform([2,2,2], in_place=False)

        """

        if not in_place:
            new = self.copy()
            new.transform(transform)
            return new

        transform = np.array(transform)
        if transform.shape == (3, 3):
            pass
        elif transform.shape in [(1, 3), (3,)]:
            transform = np.eye(3) * transform
        else:
            raise ValueError

        # test for singular matrix

        # if la.det(transform) < 0:
        #    transform = np.dot([[-1,0,0],[0,-1,0],[0,0,-1]], transform)
        if la.det(transform) == 1:
            # if cell size doesn't change
            new_cell = transform.dot(self.cell)
            inv = la.inv(transform.T)
            coords = np.array([inv.dot(c) for c in self.coords])
            self.coords = coords
            self.cell = new_cell
            return self

        # Test for simple IxJxK lattice multiplication
        diag = True
        for i, j in itertools.combinations(list(range(3)), r=2):
            if i == j:
                continue
            if transform[i, j] != 0:
                diag = False
                break
        if diag:
            # do simple expansion
            i = int(transform[0, 0])
            j = int(transform[1, 1])
            k = int(transform[2, 2])
            points = itertools.product(list(range(i)), list(range(j)), list(range(k)))
        else:
            points = self.find_lattice_points_by_transform(transform)

        # construct the new lattice
        cell = list(self.cell)
        elts = list(self.atom_types)
        new_cell = transform.dot(cell)
        inv = la.inv(transform.T)
        n_cells = abs(roundclose(la.det(transform)))

        sites = []
        self.lattice_points = points
        self.sites_by_lattice_point = {}
        self.atoms_by_lattice_point = {}
        for point in points:
            lp_sites = []
            lp_atoms = []
            for site in self.sites:
                new = site.copy()
                coord = point + site.coord
                new.coord = inv.dot(coord)
                new.base_site = site
                sites.append(new)

                lp_atoms += new.atoms
                lp_sites.append(new)
            self.sites_by_lattice_point[tuple(point)] = lp_sites
            self.atoms_by_lattice_point[tuple(point)] = lp_atoms

        self.cell = new_cell
        self.sites = sites
        return self

    t = transform

    def substitute(
        self, replace, rescale=True, rescale_method="relative", in_place=False, **kwargs
    ):
        """Replace atoms, as specified in a dict of pairs. 

        Keyword Arguments:
            rescale: 
                rescale the volume of the final structure based on the per 
                atom volume of the new composition.

            rescale_method:
                How to rescale the 

            in_place: 
                change the species of the current Structure or return a new 
                one.

        Examples::

            >>> s = io.read('POSCAR-Fe2O3')
            >>> s2 = s.substitute({'Fe':'Ni', 'O':'F'} rescale=True)
            >>> s2.substitute({'Ni':'Co'}, in_place=True, rescale=False)

        """

        if not in_place:
            new = self.copy()
            new.substitute(replace, rescale=rescale, in_place=True)
            return new

        init_vol = self.get_volume()
        final_vol = init_vol
        volume_sum_atom = self.get_volume_sum_of_elements()
        for atom in self:
            if atom.element_id in replace:
<<<<<<< HEAD
                final_vol -= atom.element.volume / volume_sum_atom * init_vol
                volume_sum_atom -= atom.element.volume
                atom.element = Element.get(replace[atom.element_id])
                volume_sum_atom += atom.element.volume
                final_vol += atom.element.volume / volume_sum_atom * init_vol
=======
                final_vol -= atom.element.volume/volume_sum_atom*final_vol
                volume_sum_atom -= atom.element.volume
                atom.element = Element.get(replace[atom.element_id])
                volume_sum_atom += atom.element.volume
                final_vol += atom.element.volume/volume_sum_atom*final_vol
>>>>>>> 0f22a2b9
        if rescale and rescale_method == "relative":
            self.set_volume(final_vol)
        elif rescale and rescale_method == "absolute":
            self.set_volume_to_sum_of_elements()
        self.set_composition()
        return self

    sub = substitute
    replace = substitute

    def refine(self, tol=1e-3, recurse=True):
        """
        Identify atoms that are close to high symmetry sites (within `tol` and
        shift them onto them.

        Note: 
            "symprec" doesn't appear to do anything with spglib, so I am
            unable to get "loose" symmetry operations. Without which, this 
            doesn't work.

        Examples::

            >>> s = io.read('POSCAR')
            >>> s.symmetrize()
            >>> print s.spacegroup
            225L
            >>> s.refine()
            >>> print s.spacegroup
            1L

        """

        self.reduce()
        self.symmetrize(tol=tol)
        new_coords = []
        for atom in self:
            coords = []
            for rot, trans in self.operations:
                test = rot.dot(atom.coord) + trans
                test = wrap(test)
                if not any([all(test == c) for c in coords]):
                    if self.get_distance(test, atom, limit=1) < tol:
                        coords.append(test)
            central = np.average(coords, 0)
            new_coords.append(central)
        self.coords = new_coords
        if recurse:
            self.refine(tol=tol, recurse=False)

    def reduce(self, tol=1e-3, limit=1000, in_place=True):
        """
        Get the transformation matrix from unit to reduced cell
        Acta. Cryst. (1976) A32, 297
        Acta. Cryst. (2003) A60, 1

        Optional keyword arguments:
            *tol* : 
                eps_rel in Acta. Cryst. 2003 above. Similar to 
                tolerance for floating point comparisons. Defaults to 1e-5.
            *limit* : 
                maximum number of loops through the algorithm. Defaults to 
                1000. 
            *in_place* : 
                Change the Structure or return a new one. If True, the 
                transformation matrix is returned. If False, a tuple of
                (Structure, transformation_matrix) is returned. 

        Examples::

            >>> s = io.read('POSCAR')
            >>> s.reduce()
            >>> s.reduce(in_place=False, get_transform=False)

        """

        if not in_place:
            new = self.copy()
            trans = new.reduce(tol=tol, limit=limit)
            return new, trans

        # reduction parameters
        vectors = self.cell.copy()
        (a, b, c), (ksi, eta, zeta) = basis_to_niggli(vectors)
        trans = np.eye(3)

        # convergence variables
        _a, _b, _c = a * 10, b * 10, c * 10
        mult = 10

        # tolerance and tests
        eps = tol * self.get_volume() ** (1.0 / 3)

        def lt(x, y):
            return x < y - eps

        def gt(x, y):
            return x > y + eps

        def eq(x, y):
            return abs(x - y) < eps

        def update(mod, trans):
            trans = trans.dot(mod)
            return basis_to_niggli(trans.T.dot(vectors)), trans

        step = 0
        while step < limit:
            step += 1

            # N 1
            if gt(a, b) or (eq(a, b) and gt(abs(ksi), abs(eta))):
                r = np.array([[0, -1, 0], [-1, 0, 0], [0, 0, -1]])
                ((a, b, c), (ksi, eta, zeta)), trans = update(r, trans)
                logger.debug("reduction: test 1")

            # N 2
            if gt(b, c) or (eq(b, c) and gt(abs(eta), abs(zeta))):
                r = np.array([[-1, 0, 0], [0, 0, -1], [0, -1, 0]])
                ((a, b, c), (ksi, eta, zeta)), trans = update(r, trans)
                logger.debug("reduction: test 2")
                continue

            # N 3
            if gt(ksi * eta * zeta, 0):
                i = -1 if lt(ksi, 0) else 1
                j = -1 if lt(eta, 0) else 1
                k = -1 if lt(zeta, 0) else 1
                r = np.eye(3) * np.array([i, j, k])
                ((a, b, c), (ksi, eta, zeta)), trans = update(r, trans)
                logger.debug("reduction: test 3 True path")
            else:
                vals = [1, 1, 1]
                p = 0
                for i, x in enumerate([ksi, eta, zeta]):
                    if gt(x, 0):
                        vals[i] = -1
                    elif not lt(x, 0):
                        p = i
                if np.product(vals) < 0:
                    vals[p] = -1
                r = np.eye(3) * vals
                ((a, b, c), (ksi, eta, zeta)), trans = update(r, trans)
                logger.debug("reduction: test 3 False path")

                # test minimum reduction
            if (
                mult * a + (a - _a) - (a * mult) == 0
                and mult * b + (b - _b) - (b * mult) == 0
                and mult * c + (c - _c) - (c * mult) == 0
            ):
                logger.debug("reduction: Minimum reduction test passed")
                # break
            _a, _b, _c = a, b, c

            # N 5
            if (
                gt(abs(ksi), b)
                or (eq(ksi, b) and lt(2 * eta, zeta))
                or (eq(ksi, -b) and lt(zeta, 0))
            ):
                r = np.array([[1, 0, 0], [0, 1, -sign(ksi)], [0, 0, 1]])
                ((a, b, c), (ksi, eta, zeta)), trans = update(r, trans)
                logger.debug("reduction: test 5")
                continue

            # N 6
            if (
                gt(abs(eta), a)
                or (eq(eta, a) and lt(2 * ksi, zeta))
                or (eq(eta, -a) and lt(zeta, 0))
            ):
                r = np.array([[1, 0, -sign(eta)], [0, 1, 0], [0, 0, 1]])
                ((a, b, c), (ksi, eta, zeta)), trans = update(r, trans)
                logger.debug("reduction: test 6")
                continue

            # N 7
            if (
                gt(abs(zeta), a)
                or (eq(zeta, a) and lt(2 * ksi, eta))
                or (eq(zeta, -a) and lt(eta, 0))
            ):
                r = np.array([[1, -sign(zeta), 0], [0, 1, 0], [0, 0, 1]])
                ((a, b, c), (ksi, eta, zeta)), trans = update(r, trans)
                logger.debug("reduction: test 7")
                continue

            # N 8
            if lt(ksi + eta + zeta + a + b, 0) or (
                eq(ksi + eta + zeta + a + b, 0) and gt(2 * (a + eta) + zeta, 0)
            ):
                r = np.array([[1, 0, 1], [0, 1, 1], [0, 0, 1]])
                ((a, b, c), (ksi, eta, zeta)), trans = update(r, trans)
                logger.debug("reduction: test 8")
                continue
            break

        # temporarily stored transformations
        self._original_cell = self.cell.copy()
        self._unit_to_reduced = trans.T
        self._reduced_point_to_unit = trans
        self._unit_point_to_reduced = la.inv(trans)

        self.transform(trans.T)
        return trans

    def get_xrd(self, **kwargs):
        xrd = XRD(self)
        xrd.get_peaks()
        xrd.get_intensities()
        return xrd

    def get_pdf(self, **kwargs):
        self.pdf = PDF(self, **kwargs)
        self.pdf.get_pair_distances()
        return self.pdf

    _cart_rots = None

    def get_cartesian_rotations(self):
        if self._cart_rots is None:
            self.symmetrize()
            p = self.cell.T
            q = la.inv(self.cell.T)
            cr = []
            for rot in self.rotations:
                c1 = p.dot(rot).dot(q)
                if any([np.allclose(c1, c2) for c2 in cr]):
                    continue
                cr.append(c1)
            self._cart_rots = cr
        return self._cart_rots

    @property
    def is_perfect(self):
        if any([s.partial for s in self.sites]):
            return False
        return True

    def create_slab(self, indices, vacuum=10.0, surface=None, in_place=True):
        if not in_place:
            new = self.copy()
            return new.create_slab(indices, vacuum=vacuum, surface=surface)

    def create_vacuum(self, direction, amount, in_place=True):
        """
        Add vacuum along a lattice direction.

        Arguments:
            direction: direction to add the vacuum along. (0=x, 1=y, 2=z)
            amount: amount of vacuum in Angstroms.

        Keyword Arguments:
            in_place: apply change to current structure, or return a new one.

        Examples::
            
            >>> s = io.read(INSTALL_PATH+'/io/files/POSCAR_FCC')
            >>> s.create_vacuum(2, 5)
        """
        if not in_place:
            new = self.copy()
            return new.create_vacuum(direction, amount)

        cart_coords = self.cartesian_coords
        new_cell = self.lat_params
        new_cell[direction] += float(amount)
        self.lat_params = new_cell
        self.cartesian_coords = cart_coords
        return self

    def make_perfect(self, in_place=True, tol=1e-1):
        """
        Constructs options for a 'perfect' lattice from the structure.

        If a site is not fully occupied, but has only one atom type on it, it
        will be filled the rest of the way.
        If a site has two or more atom types on it, the higher fraction element
        will fill the site. 

        Keyword Arguments:
            in_place: If False returns a new :mod:`~qmpy.Structure`, otherwise
            returns None

            tol: maximum defect concentration.

        Examples::
            
            >>> s = io.read(INSTALL_PATH+'/io/files/partial_vac.cif')
            >>> s
            <Structure: Mn3.356Si4O16>
            >>> s.make_perfect()
            >>> s
            <Structure: MnSiO4>
            >>> s = io.read(INSTALL_PATH+'/io/files/partial_mix.cif')
            >>> s
            <Structure: Mn4.264Co3.736Si4O16>
            >>> s2 = s.make_perfect(in_place=False)
            >>> s2
            <Structure: MnCoSiO4>

        """
        if not in_place:
            new = self.copy()
            return new.make_perfect(True, tol=tol)

        init_atoms = [a.copy() for a in self.atoms]
        init_comp = dict(self.comp)
        n = sum(init_comp.values())
        atom_tol = tol * n
        hopeless = False

        for s1, s2 in itertools.combinations(self.sites, r=2):
            d = self.get_distance(s1, s2, limit=1, wrap_self=True)
            if d is None:
                continue
            if d < 0.8:
                return self

        atoms = []
        for atom in self.atoms:
            if abs(1 - atom.occupancy) < 0.5:
                # first, fill any nearly full sites
                new = atom.copy()
                new.occupancy = 1.0
                new.site = None
                atoms.append(new)
            elif abs(atom.occupancy) <= 0.5:
                # then, empty any nearly empty sites
                continue
            elif atom.occupancy >= 2:
                raise StructureError("Site occupied by a molecule")

        self._sites = []
        self.atoms = atoms
        self.get_sites()

        if self.is_perfect:
            # total
            if abs(sum(self.comp.values()) - n) > tol:
                hopeless = True

            for k in list(init_comp.keys()):
                d = init_comp[k] - self.comp.get(k, 0.0)
                if abs(d) > tol:
                    hopeless = True
                    break
            self.composition = Composition.get(self.comp)

            if not hopeless:
                return self

        self._sites = []
        self.atoms = init_atoms
        self.get_sites()
        return self


class Prototype(models.Model):
    """
    Base class for a prototype structure. 

    Relationships:
        | :mod:`~qmpy.Composition` via composition_set
        | :mod:`~qmpy.Structure` via structure_set
        | :mod:`~qmpy.Entry` via entry_set

    Attributes:
        | name: Prototype name.

    """

    name = models.CharField(max_length=63, primary_key=True)
    structure = models.ForeignKey(
        Structure, related_name="+", on_delete=models.PROTECT, blank=True, null=True
    )
    composition = models.ForeignKey(
        "Composition", blank=True, null=True, on_delete=models.PROTECT
    )

    class Meta:
        app_label = "qmpy"
        db_table = "prototypes"

    @classmethod
    def get(cls, name):
        """
        Retrieves a :mod:`~qmpy.Prototype` named `name` if it exists. If not, creates
        a new one.

        Examples:

          >>> proto = Prototype.get('Corundum')

        """
        obj, new = cls.objects.get_or_create(name=name)
        if new:
            obj.save()
        return obj

    def __str__(self):
        if not self.structure is None:
            sname = self.structure.name
            return "%s - %s" % (self.name, self.structure.name)
        else:
            return self.name<|MERGE_RESOLUTION|>--- conflicted
+++ resolved
@@ -258,12 +258,8 @@
 
         if not self.spacegroup:
             self.symmetrize()
-
-<<<<<<< HEAD
-=======
         super(Structure, self).save(*args, **kwargs)
-
->>>>>>> 0f22a2b9
+        
     _atoms = None
 
     @property
@@ -1860,19 +1856,11 @@
         volume_sum_atom = self.get_volume_sum_of_elements()
         for atom in self:
             if atom.element_id in replace:
-<<<<<<< HEAD
-                final_vol -= atom.element.volume / volume_sum_atom * init_vol
+                final_vol -= atom.element.volume / volume_sum_atom * final_vol
                 volume_sum_atom -= atom.element.volume
                 atom.element = Element.get(replace[atom.element_id])
                 volume_sum_atom += atom.element.volume
-                final_vol += atom.element.volume / volume_sum_atom * init_vol
-=======
-                final_vol -= atom.element.volume/volume_sum_atom*final_vol
-                volume_sum_atom -= atom.element.volume
-                atom.element = Element.get(replace[atom.element_id])
-                volume_sum_atom += atom.element.volume
-                final_vol += atom.element.volume/volume_sum_atom*final_vol
->>>>>>> 0f22a2b9
+                final_vol += atom.element.volume / volume_sum_atom * final_vol
         if rescale and rescale_method == "relative":
             self.set_volume(final_vol)
         elif rescale and rescale_method == "absolute":
