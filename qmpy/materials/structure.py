--- conflicted
+++ resolved
@@ -269,11 +269,7 @@
 
     @atoms.setter
     def atoms(self, atoms):
-<<<<<<< HEAD
-        self._atoms =  []# list(atoms)
-=======
         self._atoms = []
->>>>>>> d74bd982
         self._sites = []
         for a in atoms:
             self.add_atom(a)
@@ -388,15 +384,12 @@
         self.volume_pa = value/self.natoms
         self.volume = value
 
-<<<<<<< HEAD
-=======
     def get_volume_sum_of_elements(self):
         volume = 0
         for atom in self:
             volume += atom.element.volume*atom.occupancy
         return volume
 
->>>>>>> d74bd982
     def set_volume_to_sum_of_elements(self):
         volume = 0
         for atom in self:
@@ -580,15 +573,11 @@
         origins = {}
         for i, e in enumerate(dataset['equivalent_atoms']):
             counts[e] += 1
-<<<<<<< HEAD
-            origins[self.sites[i]] = self.sites[e]
-=======
             ##origins[self.sites[i]] = self.sites[e]
             ## Dictionary keys cannot be objects that are not stored (only
             ## models saved can be hashed). So, changing it to include only
             ## the indices of the sites instead of the sites themselves.
             origins[i] = e
->>>>>>> d74bd982
             orbits[e].append(self.sites[i])
         self.origins = origins
         self.operations = zip(dataset['rotations'], dataset['translations'])
@@ -603,24 +592,18 @@
                 trans.append(t)
         self.translations = trans
         self.orbits = orbits.values()
-<<<<<<< HEAD
         self.duplicates = dict((self.sites[e], v) for e, v in orbits.items())
-=======
         ##self.duplicates = dict((self.sites[e], v) for e, v in orbits.items())
         ## See comment about hashes and Dictionary keys
         self.duplicates = dict((e, v) for e, v in orbits.items())
->>>>>>> d74bd982
         self._uniq_sites = []
         self._uniq_atoms = []
         for ind, mult in counts.items():
             site = self.sites[ind]
-<<<<<<< HEAD
             for site2 in self.duplicates[site]:
-=======
             ##for site2 in self.duplicates[site]:
             ## See comment about hashes and Dictionary keys
             for site2 in self.duplicates[ind]:
->>>>>>> d74bd982
                 site2.multiplicity = mult
             site.index = ind
             site.multiplicity = mult
@@ -876,11 +859,7 @@
             atom2.structure = self
             if not atom2.element_id == atom.element_id:
                 continue
-<<<<<<< HEAD
-            if abs(atom2.dist - atom.dist) > tol:
-=======
             if abs(shortest_dist(atom2, self.cell) - shortest_dist(atom, self.cell)) > tol:
->>>>>>> d74bd982
                 continue
             d = self.get_distance(atom, atom2, limit=1)
             if d < tol and not d is None:
@@ -974,8 +953,6 @@
             self.atoms.append(a)
         self.spacegroup = None
 
-<<<<<<< HEAD
-=======
     def atom_on_site(self, atom, site, tol=1e-2):
         if abs(shortest_dist(atom, self.cell) - shortest_dist(site, self.cell)) < tol:
             _dist = self.get_distance(atom, site, limit=tol, wrap_self=True)
@@ -985,7 +962,6 @@
             return False
         return _dist < tol
 
->>>>>>> d74bd982
     def add_atom(self, atom, tol=0.01):
         """
         Adds `atom` to the structure if it isn't already contained.
@@ -1001,13 +977,8 @@
         self._atoms.append(atom)
         atom.structure = self
         for site in self.sites:
-<<<<<<< HEAD
-            if atom.is_on(site, tol=tol):
-                site.add_atom(atom)
-=======
             if self.atom_on_site(atom, site, tol=tol):
                 site.add_atom(atom, tol=tol)
->>>>>>> d74bd982
                 break
             else:
                 site = atom.get_site()
@@ -1852,16 +1823,10 @@
                 final_vol -= atom.element.volume/volume_sum_atom*init_vol
                 volume_sum_atom -= atom.element.volume
                 atom.element = Element.get(replace[atom.element_id])
-<<<<<<< HEAD
-                volume += atom.element.volume
-        if rescale and rescale_method == "relative":
-            self.set_volume(volume)
-=======
                 volume_sum_atom += atom.element.volume
                 final_vol += atom.element.volume/volume_sum_atom*init_vol
         if rescale and rescale_method == "relative":
             self.set_volume(final_vol)
->>>>>>> d74bd982
         elif rescale and rescale_method == "absolute":
             self.set_volume_to_sum_of_elements()
         self.set_composition()
