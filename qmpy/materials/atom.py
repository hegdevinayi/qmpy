# qmpy/materials/atom.py

"""
The Atom and Site models represent a single atom or an atomic site,
repsectively. 

"""

from numpy.linalg import solve, norm
import time
import copy
from collections import defaultdict
import logging

from django.db import models
from django.db import transaction

import qmpy
from qmpy.utils import *
from qmpy.analysis.symmetry import WyckoffSite

logger = logging.getLogger(__name__)
logger.setLevel(logging.DEBUG)

class AtomError(qmpy.qmpyBaseError):
    pass

class SiteError(qmpy.qmpyBaseError):
    pass

class Atom(models.Model):
    """
    Model for an Atom.

    Relationships:
        | :mod:`~qmpy.Structure` via structure
        | :mod:`~qmpy.Element` via element
        | :mod:`~qmpy.Site` via site 
        | :mod:`~qmpy.WyckoffSite` via wyckoff

    Attributes:
        | id
        | x, y, z: Coordinate of the atom
        | fx, fy, fz: Forces on the atom
        | magmom: Magnetic moment on the atom (in &Mu;<sub>b</sub>)
        | occupancy: Occupation fraction (0-1).
        | ox: Oxidation state of the atom (can be different from charge)
        | charge: Charge on the atom
        | volume: Volume occupied by the atom

    """
    structure = models.ForeignKey('qmpy.Structure', related_name='atom_set', null=True)
    site = models.ForeignKey('Site', related_name='atom_set', null=True)

    # species
    element = models.ForeignKey('qmpy.Element', blank=True, null=True)
    ox = models.IntegerField(default=None, blank=True, null=True)

    # position
    x = models.FloatField()
    y = models.FloatField()
    z = models.FloatField()

    # forces
    fx = models.FloatField(blank=True, null=True)
    fy = models.FloatField(blank=True, null=True)
    fz = models.FloatField(blank=True, null=True)

    # properties
    magmom = models.FloatField(blank=True, null=True)
    charge = models.FloatField(blank=True, null=True)
    volume = models.FloatField(blank=True, null=True)

    # symmetry
    occupancy = models.FloatField(default=1)
    wyckoff = models.ForeignKey(WyckoffSite, blank=True, null=True)

    dist = None
    copy_of = None
<<<<<<< HEAD
=======

>>>>>>> d74bd982
    class Meta:
        app_label = 'qmpy'
        db_table = 'atoms'

    def __str__(self):
        return '%s @ %0.3g %0.3g %0.3g' % (self.element_id, 
                self.x, self.y, self.z)

    def __eq__(self, other):
        if self.element_id != other.element_id:
            return False
        return (self.x, self.y, self.z) == (other.x, other.y, other.z)

    def __cmp__(self, other):
        comp_arr = [[ self.x, other.x ],
                    [ self.y, other.y ],
                    [ self.z, other.z ],
                    [ self.ox, other.ox ],
                    [ qmpy.elements[self.element_id]['z'], 
                      qmpy.elements[other.element_id]['z'] ]]
        comp_arr = np.array([ row for row in comp_arr if 
                                  all( not x is None for x in row ) ])
        comp_arr = np.array([ row for row in comp_arr if 
                                  not abs(row[0] - row[1]) < 1e-10 ]).T

        if len(comp_arr) == 0:
            raise AtomError

        if all(abs(comp_arr[0] - comp_arr[1]) < 1e-3):
            return 0
        ind = np.lexsort(comp_arr.T)
        return 2*ind[0] - 1

    @property
    def forces(self):
        """Forces on the Atom in [x, y, z] directions."""
        return np.array([self.fx , self.fy, self.fz])

    @forces.setter
    def forces(self, values):
        self.fx, self.fy, self.fz = values

    _coord = None
    @property
    def coord(self):
        """[x,y,z] coordinates."""
        if self._coord is None:
            self._coord = np.array([self.x, self.y, self.z], dtype='float64')
        return self._coord

    @coord.setter
    def coord(self, values):
        self.x, self.y, self.z = wrap(values)
        self._cart = None
        self._coord = None

    _cart = None
    @property
    def cart_coord(self):
        """Cartesian coordinates of the Atom."""
        if self._cart is None:
            if self.structure is None:
                raise AtomError("Cannot determine cartesian coordinate")
            self._cart = np.dot(self.coord, self.structure.cell)
        return self._cart

    @cart_coord.setter
    def cart_coord(self, value):
        if not self.structure is None:
            coords = self.structure.inv.T.dot(value)
            self.coord = wrap(coords)
        self._cart = value

    @property
    def species(self):
        """Formatted Species string. e.g. Fe3+, O2-"""
        return format_species(self.element_id, self.ox)

    @property
    def index(self):
        """
        None if not in a :mod:`~qmpy.Structure`, otherwise the index of the atom 
        in the structure.
        """
        if not self.structure: 
            return None
        return self.structure.atoms.index(self)

    @classmethod
    def create(cls, element, coord, **kwargs):
        """
        Creates a new Atom object. 

        Arguments:
            element (str or Element): Specifies the element of the Atom.
            coord (iterable of floats): Specifies the coordinate of the Atom.

        Keyword Arguments:
            forces: 
                Specifies the forces on the atom.
            magmom: 
                The magnitude of the magnetic moment on the atom.
            charge: 
                The charge on the Atom.
            volume: 
                The atomic volume of the atom (Angstroms^3).

        Examples::

            >>> Atom.create('Fe', [0,0,0])
            >>> Atom.create('Ni', [0.5, 0.5, 0.5], ox=2, magmom=5, 
            >>>                                 forces=[0.2, 0.2, 0.2],
            >>>                                 volume=101, charge=1.8,
            >>>                                 occupancy=1)

        """
        atom = Atom()
        atom.element_id = element
        atom.coord = coord
        valid_keys = ['ox', 'occupancy', 'wyckoff', 'charge', 
                'magmom', 'volume', 'forces']
        for key in valid_keys:
            if key in kwargs:
                setattr(atom, key, kwargs[key])
        return atom

    def copy(self):
        """
        Creates an exact copy of the atom, only without the matching primary
        key.

        Examples::

            >>> a = Atom.get('Fe', [0,0,0])
            >>> a.save()
            >>> a.id
            1
            >>> a.copy()
            >>> a
            <Atom: Fe - 0.000, 0.000, 0.000>
            >>> a.id
            None
        
        """
        atom = Atom()
        keys = ['ox', 'occupancy', 'charge', 
                'magmom', 'volume', 'forces',
                'coord', 'element_id']
        for key in keys:
            setattr(atom, key, getattr(self, key))
        atom.base_atom = self
        return atom

    def get_site(self, tol=1e-1):
        if self.site is not None:
            return self.site

        if self.structure is not None:
            for site in self.structure.sites:
                site.structure = self.structure
                if self.is_on(site):
                    site.add_atom(self, tol=tol)
                    return site

        s = Site()
        s.coord = self.coord
        s.structure = self.structure
        s.atoms = [self]
        self.site = s
        return s

    _dist = None
    @property
    def dist(self):
        if self._dist is None:
            vec = np.dot(wrap(self.coord), self.structure.cell)
            self._dist = norm(vec)
        return self._dist

    def is_on(self, site, tol=1e-3):
        """
        Tests whether or not the ``Atom`` is on the specified ``Site``.

        Examples::

            >>> a = Atom.create('Fe', [0,0,0])
            >>> s = a.get_site()
            >>> a2 = Atom.create('Ni', [0,0,0])
            >>> a2.is_on(s)
            True

        """
<<<<<<< HEAD
        if self.dist - site.dist < tol:
            dist = self.structure.get_distance(self.coord, site.coord, 
                    limit=tol, wrap_self=True)
=======
        if abs(self.dist - site.dist) < tol:
            dist = self.structure.get_distance(self, site, limit=tol, wrap_self=True)
>>>>>>> d74bd982
            if dist is None:
                return False
        else:
            return False
        return dist < tol




class Site(models.Model):
    """
    A lattice site. 

    A site can be occupied by one Atom, many Atoms or no Atoms. 

    Relationships:
        | :mod:`~qmpy.Structure` via structure
        | :mod:`~qmpy.Atom` via atom_set
        | :mod:`~qmpy.WyckoffSite` via wyckoff

    Attributes:
        | id
        | x, y, z: Coordinate of the Site

    """
    structure = models.ForeignKey('qmpy.Structure', related_name='site_set', blank=True, null=True)
    wyckoff = models.ForeignKey(WyckoffSite, blank=True, null=True)
    x = models.FloatField()
    y = models.FloatField()
    z = models.FloatField()

    class Meta:
        app_label = 'qmpy'
        db_table = 'sites'

    def __eq__(self, other):
        return (self.x, self.y, self.z) == (other.x, other.y, other.z)

    def __str__(self):
        coord_str = ''
        comp_str = ''
        if not self.coord is None:
            coord_str = '%0.3g %0.3g %0.3g' % tuple(self.coord)

        if len(self.atoms) == 1:
            comp_str = self.atoms[0].element_id
        elif len(self.atoms) > 1:
            elts = [ str(a.element) for a in self.atoms ]
            specs = [ str(a.species) for a in self.atoms ]
            if ( len(set(elts)) == len(set(specs)) and 
                    len(set([ a.ox for a in self.atoms ])) == 1):
                comp_str = '('+','.join(elts)+')'
            else:
                comp_str = '('+','.join(specs)+')'

        if coord_str and comp_str:
            return "%s @ %s" % (comp_str, coord_str)
        elif coord_str:
            return 'Vac @ %s' % (coord_str)
        elif comp_str:
            return comp_str

    def __getitem__(self, i):
        return self.atoms[i]

    def __len__(self):
        return len(self.atoms)

    _dist = None
    @property
    def dist(self):
        if self._dist is None:
            vec = np.dot(wrap(self.coord), self.structure.cell)
            self._dist = norm(vec)
        return self._dist

    @transaction.atomic
    def save(self,*args, **kwargs):
        super(Site, self).save(*args, **kwargs)
        if not self._atoms is None:
            for a in self.atoms:
                if not a.id:
                    a.save()
                self.atom_set.add(a)

    _atoms = None
    @property
    def atoms(self):
        """List of Atoms on the Site."""
        if self._atoms is None:
            if self.id is None:
                self._atoms = []
            else:
                self._atoms = list(self.atom_set.all())
        return self._atoms

    @atoms.setter
    def atoms(self, atoms):
        if isinstance(atoms, Atom):
            self._atoms = [atoms]
        elif all([ isinstance(a, Atom) for a in atoms ]):
            self._atoms = atoms
        else:
            raise TypeError('atoms must be a sequence of Atoms')

    @property
    def coord(self):
        """[Site.x, Site.y, Site.z]"""
        if any([ self.x is None, self.y is None, self.z is None]):
            return None
        return np.array([self.x, self.y, self.z], dtype='float64')

    @coord.setter
    def coord(self, coord):
        coord = wrap(coord)
        self.x, self.y, self.z = coord
        for a in self.atoms:
            a.coord = coord
        self._cart = None

    _cart = None
    @property
    def cart_coord(self):
        """Cartesian coordinates of the Atom."""
        if self.structure is None:
            raise AtomError("Cannot determine cartesian coordinate")
        if self._cart is None:
            self._cart =  np.dot(self.coord, self.structure.cell)
        return self._cart

    @cart_coord.setter
    def cart_coord(self, value):
        self._cart = value
        if self.structure:
            coord = self.structure.inv.T.dot(value)
            self.coord = wrap(coords)

    @property
    def label(self):
        """
        Assigns a human friendly label for the Site, based on its atomic
        composition. If singly occupied, returns the symbol of the atom on the
        site. If multiply occupied, returns a comma seperated string

        Examples::

            >>> a1 = Atom.create('Fe', [0,0,0], occupancy=0.2)
            >>> a2 = Atom.create('Ni', [0,0,0], occupancy=0.8)
            >>> s = Site.from_atoms([a1,a2])

        """
        if len(self.atoms) == 1:
            return self.atoms[0].element_id
        else:
            return format_comp(self.comp)

    @classmethod
    def from_atoms(cls, atoms, tol=1e-4):
        """
        Constructs a Site from an iterable of Atoms.

        Notes:
          Site.coord is set as the average coord of all assigned Atoms.

          Checks that the Atoms are close together. If the Atoms are further
          apart than `tol`, raises a SiteError

        Arguments:
          atoms (iterable of `Atom`): List of Atoms to occupy the Site.

        Keyword Arguments:
          tol (float): Atoms must be within `tol` of each other to be assigned 
          to the same Site. Defaults to 1e-4.

        Examples::

            >>> a1 = Atom.create('Fe', [0,0,0])
            >>> a2 = Atom.create('Ni', [1e-5, -1e-5, 0])
            >>> s = Site.from_atoms([a1,a1])

        """
        site = cls()
        if isinstance(atoms, Atom):
            site.coord = atoms.coord
            site.atoms = [atoms]
            return site

        site.coord = atoms[0].coord
        for a in atoms:
            site.add_atom(a, tol=tol)
        return site

    @staticmethod
    def create(coord, comp=None):
        """
        Constructs a Site from a coordinate.

        Note:
          The Site is created without any Atoms occupying it.

        Arguments:
          coord (length 3 iterable): Assigns the x, y, and z coordinates of 
            the Site.

        Keyword Arguments:
          comp (dict, string, or qmpy.Element): Composition dictionary.
           Flexible about input forms. Options include: <Element: Fe>, 'Fe',
           {"Fe":0.5, "Co":0.5}, and {<Element: Ni>:0.5, <Element: Co>:0.5}.

        Raises:
            TypeError: if `comp` isn't a string, ``Atom``, ``Element``.

        Examples::

            >>> s = Site.create([0.5,0.5,0.5])

        """
        site = Site()
        site.coord = coord
        if comp:
            if isinstance(comp, qmpy.Element):
                a = Atom.create(comp.symbol, coord)
                site.add_atom(a)
            elif isinstance(comp, str):
                a = Atom.create(comp, coord)
                site.add_atom(a)
            elif isinstance(comp, Atom):
                site.add_atom(comp)
            elif isinstance(comp, dict):
                for k,v in comp.items():
                    a = Atom.create(k, coord, occupancy=v)
            else:
                raise TypeError("Unknown datatype")
        return site

    def copy(self):
        new = Site()
        new.coord = self.coord
        new.atoms = [ atom.copy() for atom in self.atoms ]
        new.base_site = self
        return new

    @property
    def comp(self):
        """
        Composition dictionary of the Site.

        Returns:
          dict: of (element, occupancy) pairs. 
        
        Examples::

            >>> a1 = Atom('Fe', [0,0,0], occupancy=0.2)
            >>> a2 = Atom('Ni', [0,0,0], occupancy=0.8)
            >>> s = Site.from_atoms([a1,a2])
            >>> s.comp
            {'Fe':0.2, 'Ni':0.8}

        """
        comp = defaultdict(float)
        for a in self.atoms:
            comp[a.element_id] += a.occupancy
        return dict(comp)

    @comp.setter
    def comp(self, comp):
        atoms = []
        for k,v in comp.items():
            a = Atom.create(k, self.coord, occupancy=v)
            atoms.append(a)
        self.atoms = atoms

    @property
    def spec_comp(self):
        """
        Composition dictionary of the Site.

        Returns:
          dict: of (species, occupancy) pairs. 
        
        Examples::

            >>> a1 = Atom('Fe', [0,0,0], occupancy=0.2)
            >>> a2 = Atom('Ni', [0,0,0], occupancy=0.8)
            >>> s = Site.from_atoms([a1,a2])
            >>> s.comp
            {'Fe':0.2, 'Ni':0.8}

        """
        comp = defaultdict(float)
        for a in self.atoms:
            comp[a.species] += a.occupancy
        return dict(comp)

    def add_atom(self, atom, tol=None):
        """
        Adds Atom to `Site.atoms`. 

        Notes:
          If the Site being assigned to doens't have a coordinate, it is assigned
          the coordinate of `atom`.

        Arguments:
          atom (Atom): Atom to add to the structure.

        Keyword Arguments:
          tol (float): Distance between `atom` and the Site for the Atom to be 
            assigned to the Site. Raises a SiteError if the distance is 
            greater than `tol`. 

        Raises:
          SiteError: If `atom` is more than `tol` from the Site. 

        Examples::

            >>> s = Site.create([0,0,0])
            >>> a = Atom.create('Fe', [0,0,0])
            >>> s.add_atom(a)
            >>> s2 = Site()
            >>> s2.add_atom(a)

        """
        if not self.coord is None:
            if not tol is None:
                if self.structure.get_distance(self, atom, limit=2*tol) > tol:
                    raise SiteError("%s is too far from %s to add" % (atom, self))
                else:
                    if not atom in self.atoms:
<<<<<<< HEAD
                        self.atoms.append(atom)
=======
                        self._atoms.append(atom)
>>>>>>> d74bd982
        else:
            self.coord = atom.coord
            self._atoms = [atom]

    @property
    def magmom(self):
        """
        Calculates the composition weighted average magnetic moment of the atoms 
        on the Site.

        Returns:
          float or None
        """
        if self.atoms:
            mag = sum([ a.magmom*a.occupancy for a in self.atoms ])
            return mag/self.occupancy()

    @property
    def ox(self):
        """
        Calculates the composition weighted average oxidation state of the atoms 
        on the Site.

        Returns:
          float or None

        """
        if self.atoms:
            ox = sum([ a.ox*a.occupancy for a in self.atoms ])
            return ox/self.occupancy()

    @property
    def occupancy(self):
        """
        Calculates the total occupancy of the site.

        Returns:
          float or None
        """
        if self.atoms:
            return sum([ a.occupancy for a in self.atoms ])

    @property
    def partial(self):
        return any([ a.occupancy != 1.0 for a in self ])<|MERGE_RESOLUTION|>--- conflicted
+++ resolved
@@ -77,10 +77,7 @@
 
     dist = None
     copy_of = None
-<<<<<<< HEAD
-=======
-
->>>>>>> d74bd982
+
     class Meta:
         app_label = 'qmpy'
         db_table = 'atoms'
@@ -273,14 +270,8 @@
             True
 
         """
-<<<<<<< HEAD
-        if self.dist - site.dist < tol:
-            dist = self.structure.get_distance(self.coord, site.coord, 
-                    limit=tol, wrap_self=True)
-=======
         if abs(self.dist - site.dist) < tol:
             dist = self.structure.get_distance(self, site, limit=tol, wrap_self=True)
->>>>>>> d74bd982
             if dist is None:
                 return False
         else:
@@ -609,11 +600,7 @@
                     raise SiteError("%s is too far from %s to add" % (atom, self))
                 else:
                     if not atom in self.atoms:
-<<<<<<< HEAD
-                        self.atoms.append(atom)
-=======
                         self._atoms.append(atom)
->>>>>>> d74bd982
         else:
             self.coord = atom.coord
             self._atoms = [atom]
