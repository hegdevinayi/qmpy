--- conflicted
+++ resolved
@@ -482,7 +482,6 @@
             #self._dual_spaces = self.get_dual_spaces()
             self._dual_spaces = self.heap_structure_spaces()
         return self._dual_spaces
-<<<<<<< HEAD
 
     def heap_structure_spaces(self):
         if len(self.spaces) == 1:
@@ -495,20 +494,6 @@
     def get_dual_spaces(self):
         if len(self.spaces) == 1:
             return self.spaces
-=======
-
-    def heap_structure_spaces(self):
-        if len(self.spaces) == 1:
-            return self.spaces
-        heap = Heap()
-        for i, (c1, c2) in enumerate(itertools.combinations(self.spaces, r=2)):
-            heap.add(set(c1 + c2))
-        return heap.sequences
-
-    def get_dual_spaces(self):
-        if len(self.spaces) == 1:
-            return self.spaces
->>>>>>> d74bd982
 
         dual_spaces = []
         imax = len(self.spaces)**2 / 2
@@ -1036,12 +1021,6 @@
             p.stability = p.energy - stable.energy
         else:
             phases = list(self.phase_dict.values())
-<<<<<<< HEAD
-            #try:
-            phases.remove(p)
-            #except ValueError:
-            #    pass
-=======
             # < Mohan
             # Add Error Handling for phase.remove(p)
             # Old Code:
@@ -1055,7 +1034,6 @@
                 _ps_dict.pop(p.name, None)
                 phases = list(_ps_dict.values())
             # Mohan >
->>>>>>> d74bd982
             energy, gclp_phases = self.gclp(p.unit_comp, phases=phases)
             ##print p, energy, gclp_phases
             #vh
