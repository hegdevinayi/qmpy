--- conflicted
+++ resolved
@@ -146,8 +146,6 @@
             self._plot = canvas
         return self._plot
 
-<<<<<<< HEAD
-=======
     _bokeh_plot = None
     @property
     def bokeh_plot(self):
@@ -203,7 +201,6 @@
             self._bokeh_plot = p
 
         return self._bokeh_plot
->>>>>>> d74bd982
 
     def get_projected_dos(self, strc, element, orbital=None, debug=False):
         """
