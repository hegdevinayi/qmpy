# qmpy/analysis/vasp/calculation.py

import os
import copy
import json
import gzip
import numpy as np
import numpy.linalg
import logging
import re
import subprocess
from collections import defaultdict
from os.path import exists, isfile, isdir

from lxml import etree

from django.db import models
from django.db import transaction

import qmpy
import qmpy.materials.composition as comp
import qmpy.materials.structure as strx
import qmpy.io.poscar as poscar
from . import potential as pot
import qmpy.materials.formation_energy as fe
import qmpy.utils as utils
import qmpy.db.custom as cdb
import qmpy.analysis.thermodynamics as thermo
import qmpy.analysis.griddata as grid
from . import dos
from qmpy.data import chem_pots
from qmpy.materials.atom import Atom, Site
from qmpy.utils import *
from qmpy.data.meta_data import MetaData, add_meta_data
from qmpy.materials.element import Element
from qmpy.db.custom import DictField, NumpyArrayField
from qmpy.configuration.vasp_settings import *

logger = logging.getLogger(__name__)
# logger.setLevel(logging.DEBUG)

re_iter = re.compile("([0-9]+)\( *([0-9]+)\)")


def value_formatter(value):
    if isinstance(value, list):
        return " ".join(map(value_formatter, value))
    elif isinstance(value, str):
        return value.upper()
    elif isinstance(value, bool):
        return (".%s." % value).upper()
    elif isinstance(value, int):
        return str(value)
    elif isinstance(value, float):
        return "%0.8g" % value
    else:
        return str(value)


def vasp_format(key, value):
    return " %s = %s" % (key.upper(), value_formatter(value))


class VaspError(Exception):
    """General problem with vasp calculation."""

<<<<<<< HEAD
@add_meta_data('error')
@add_meta_data('warning')
@add_meta_data('Co_spin')
=======

@add_meta_data("error")
@add_meta_data("warning")
>>>>>>> 21239e16
class Calculation(models.Model):
    """
    Base class for storing a VASP calculation.

    Relationships:
        | :mod:`~qmpy.Composition` via composition
        | :mod:`~qmpy.DOS` via dos
        | :mod:`~qmpy.Structure` via input. Input structure.
        | :mod:`~qmpy.Structure` via output. Resulting structure.
        | :mod:`~qmpy.Element` via element_set.
        | :mod:`~qmpy.Potential` via potential_set.
        | :mod:`~qmpy.Hubbard` via hubbard_set.
        | :mod:`~qmpy.Entry` via entry.
        | :mod:`~qmpy.Fit` via fit. Reference energy sets that have been fit using
        |   this calculation.
        | :mod:`~qmpy.FormationEnergy` via formationenergy_set. Formation
        |   energies computed from this calculation, for different choices of
        |   fit sets.
        | :mod:`~qmpy.MetaData` via meta_data

    Attributes:
        | id
        | label: key for entry.calculations dict.
        | attempt: # of this attempt at a calculation.
        | band_gap: Energy gap occupied by the fermi energy.
        | configuration: Type of calculation (module).
        | converged: Did the calculation converge electronically and ionically.
        | energy: Total energy (eV/UC)
        | energy_pa: Energy per atom (eV/atom)
        | irreducible_kpoints: # of irreducible k-points.
        | magmom: Total magnetic moment (mu_b)
        | magmom_pa: Magnetic moment per atom. (mu_b/atom)
        | natoms: # of atoms in the input.
        | nsteps: # of ionic steps.
        | path: Calculation path.
        | runtime: Runtime in seconds.
        | settings: dictionary of VASP settings.

    """

    # = labeling =#
    configuration = models.CharField(
        db_index=True, max_length=15, null=True, blank=True
    )
    meta_data = models.ManyToManyField(MetaData)

    label = models.CharField(max_length=63, default="")
    entry = models.ForeignKey(
        "Entry", db_index=True, null=True, blank=True, on_delete=models.CASCADE
    )
    path = models.CharField(max_length=255, null=True, db_index=True)

    composition = models.ForeignKey(
        "Composition", null=True, blank=True, on_delete=models.CASCADE
    )
    element_set = models.ManyToManyField("Element")
    natoms = models.IntegerField(blank=True, null=True)

    # = inputs =#
    input = models.ForeignKey(
        strx.Structure,
        on_delete=models.CASCADE,
        related_name="calculated",
        null=True,
        blank=True,
    )
    hubbard_set = models.ManyToManyField("Hubbard")
    potential_set = models.ManyToManyField("Potential")
    settings = DictField(blank=True, null=True)

    # = outputs =#
    output = models.ForeignKey(
        strx.Structure,
        on_delete=models.CASCADE,
        related_name="source",
        null=True,
        blank=True,
    )

    energy = models.FloatField(null=True, blank=True)
    energy_pa = models.FloatField(null=True, blank=True)
    magmom = models.FloatField(blank=True, null=True)
    magmom_pa = models.FloatField(blank=True, null=True)
    dos = models.ForeignKey("DOS", blank=True, null=True, on_delete=models.SET_NULL)
    band_gap = models.FloatField(blank=True, null=True)
    irreducible_kpoints = models.FloatField(blank=True, null=True)

    # = progress/completion =#
    attempt = models.IntegerField(default=0, blank=True, null=True)
    nsteps = models.IntegerField(blank=True, null=True)
    converged = models.NullBooleanField(null=True)
    runtime = models.FloatField(blank=True, null=True)

    # = Non-stored values =#
    outcar = None
    kpoints = None
    occupations = None
    formation = None

    class Meta:
        app_label = "qmpy"
        db_table = "calculations"

    # builtins
    def __str__(self):
        retval = ""
        if self.input:
            retval += self.input.name + " @ "
        if self.configuration:
            retval += self.configuration + " settings"
        elif "prec" in self.settings:
            retval += "PREC=" + self.settings["prec"].upper()
        if self.settings.get("nsw", 1) <= 1:
            retval += ", static"
        if not retval:
            return "Blank"
        return retval

    @transaction.atomic
    def save(self, *args, **kwargs):
        if self.output is not None:
            if self.entry:
                self.output.entry = self.entry
            self.output.save()
            self.output = self.output
            self.composition = self.output.composition
        if self.input is not None:
            if self.entry:
                self.input.entry = self.entry
            self.input.save()
            self.input = self.input
            self.composition = self.input.composition
        if self.dos is not None:
            self.dos.entry = self.entry
            self.dos.save()
            self.dos = self.dos
        super(Calculation, self).save(*args, **kwargs)
        self.hubbard_set.set(self.hubbards)
        self.potential_set.set(self.potentials)
        self.element_set.set([Element.get(e) for e in set(self.elements)])
        self.meta_data.set(self.error_objects)
        if not self.formation is None:
            self.formation.save()

    # django caching
    _potentials = None

    @property
    def potentials(self):
        if self._potentials is None:
            if not self.id:
                self._potentials = []
            else:
                self._potentials = list(self.potential_set.all())
        return self._potentials

    @potentials.setter
    def potentials(self, potentials):
        self._potentials = potentials

    _elements = None

    @property
    def elements(self):
        if self._elements is None:
            if self.id:
                self._elements = list(self.element_set.all())
            else:
                self._elements = list(set([a.element for a in self.input.atoms]))
        return self._elements

    @elements.setter
    def elements(self, elements):
        self._elements = elements

    _hubbards = None

    @property
    def hubbards(self):
        if self._hubbards is None:
            if not self.id:
                self._hubbards = []
            else:
                self._hubbards = list(self.hubbard_set.all())
        return self._hubbards

    @hubbards.setter
    def hubbards(self, hubbards):
        self._hubbards = hubbards

    # accessors/aggregators
    @property
    def comp(self):
        return self.output.comp

    @property
    def hub_comp(self):
        hcomp = defaultdict(int)
        for h in self.hubbards:
            if not h:
                continue
            for a in self.output:
                if h.element == a.element and h.ox in [None, a.ox]:
                    hcomp[h] += 1
        return dict(list(hcomp.items()))

    @property
    def true_comp(self):
        comp = defaultdict(int)
        for c, v in list(self.comp.items()):
            if self.hubbard_set.filter(element=c).exists():
                h = self.hubbard_set.get(element=c)
                if h:
                    comp["%s_%s" % (c, h.u)] += v
                    continue
            comp[c] += v
        return dict(comp)

    @property
    def unit_comp(self):
        return unit_comp(self.comp)

    @property
    def needs_hubbard(self):
        return any(h for h in self.hubbards)

    # = input files as strings =#
    @property
    def POSCAR(self):
        return poscar.write(self.input)

    @property
    def INCAR(self):
        return self.get_incar()

    @property
    def KPOINTS(self):
        return self.get_kpoints()

    @property
    def POTCAR(self):
        return self.get_potcar()

    # INCAR / settings
    @property
    def MAGMOMS(self):
        moments = [a.magmom for a in self.input.atoms]
        if all([m in [0, None] for m in moments]):
            return ""
        magmoms = [[1, moments[0]]]
        for n in range(1, len(moments)):
            if moments[n] == moments[n - 1]:
                magmoms[-1][0] += 1
            else:
                magmoms.append([1, moments[n]])
        momstr = " ".join("%i*%.4f" % (v[0], v[1]) for v in magmoms)
        return "  MAGMOM = %s" % momstr

    @property
    def phase(self):
        p = thermo.Phase(
            energy=self.delta_e,
            composition=parse_comp(self.composition_id),
            description=str(self.input.spacegroup),
            stability=self.stability,
            per_atom=True,
        )
        p.id = self.id
        return p

    def calculate_stability(self, fit="standard"):
        from qmpy.analysis.thermodynamics import PhaseSpace

        ps = PhaseSpace(self.input.comp)
        ps.compute_stabilities()

    def get_incar(self):
        s = dict(
            (k.lower(), v)
            for k, v in list(self.settings.items())
            if not k in ["gamma", "kppra", "scale_encut", "potentials", "hubbards"]
        )

        incar = "#= General Settings =#\n"
        for key in ["prec", "istart", "icharg", "nelect"]:
            if key in s:
                incar += " %s\n" % vasp_format(key, s.pop(key))

        if self.MAGMOMS and not "ispin" in s:
            s["ispin"] = 2
        incar += "  ISPIN = %d\n" % s.pop("ispin", 1)
        if self.MAGMOMS:
            incar += self.MAGMOMS + "\n"

        if any(hub for hub in self.hubbards):
            incar += "\n#= LDA+U Fields =#\n"
            incar += " LDAU = .TRUE.\n"
            incar += " LDAUPRINT = 1\n"
            hubbards = sorted(self.hubbards, key=lambda x: x.element_id)

            uvals = " ".join(str(hub.u) for hub in hubbards)
            jvals = " ".join("0" for hub in hubbards)
            lvals = " ".join(str(hub.l) for hub in hubbards)
            incar += " LDAUU = %s\n" % uvals
            incar += " LDAUJ = %s\n" % jvals
            incar += " LDAUL = %s\n" % lvals

        incar += "\n#= Parallelization =#\n"
        for key in ["lplane", "nsim", "ncore", "lscalu", "npar", "kpar"]:

            if key in s:
                incar += " %s\n" % vasp_format(key, s.pop(key))

        incar += "\n#= Ionic Relaxation Settings =#\n"
        for key in ["nsw", "ibrion", "isif", "isym", "symprec", "potim", "ediffg"]:
            if key in s:
                incar += " %s\n" % vasp_format(key, s.pop(key))

        incar += "\n#= Electronic Relxation Settings =#\n"
        for key in ["encut", "nelm", "nelmin", "lreal", "ediff", "algo"]:
            if key in s:
                incar += " %s\n" % vasp_format(key, s.pop(key))

        incar += "\n#= Write flags =#\n"
        for key in ["lcharg", "lwave", "lvhar", "lvtot", "lorbit"]:
            if key in s:
                incar += " %s\n" % vasp_format(key, s.pop(key))

        incar += "\n#= DOS =#\n"
        for key in ["nbands", "ismear", "sigma"]:
            if key in s:
                incar += " %s\n" % vasp_format(key, s.pop(key))

        if s.get("ldipol", False):
            incar += "\n# dipole fields\n"
            incar += " LDIPOL = .TRUE.\n"
            for k in ["idipol", "espilon"]:
                if k in s:
                    incar += " %s\n" % vasp_format(k, s.pop(k))

        # incar += '\n#= Uncategorized/OQMD codes  =#\n'
        # for k, v in s.items():
        #    incar += ' %s\n' % (vasp_format(k, v))
        return incar

    @INCAR.setter
    def INCAR(self, incar):
        settings = {}
        custom = ""
        magmoms = []
        ldauus = []
        ldauls = []
        ldaujs = []
        for line in open(incar):
            line = line.lower()
            line = line.split("=")
            settings[line[0].strip()] = line[1].strip()

        if self.input is not None:
            atom_types = []
            for atom in self.input.atoms:
                if atom.element.symbol in atom_types:
                    continue
                atom_types.append(atom.element.symbol)
            if ldauus and ldauls:
                assert len(ldauls) == len(atom_types)
                assert len(ldauus) == len(atom_types)
                for elt, u, l in zip(atom_types, ldauus, ldauls):
                    hub, created = pot.Hubbard.objects.get_or_create(
                        element_id=elt, u=u, l=l
                    )
                    self.hubbards.append(hub)
            if magmoms:
                real_moms = []
                for mom in magmoms:
                    if "*" in mom:
                        num, mom = mom.split("*")
                        real_moms += [mom] * int(num)
                    else:
                        real_moms.append(mom)
                for atom, mom in zip(self.input.atoms, real_moms):
                    atom.magmom = float(mom)
                    if atom.id is not None:
                        Atom.objects.filter(id=atom.id).update(magmom=mom)
        self.settings = settings

    def get_kpoints(self):
        ## Mohan
        # get_kpoint_mesh_by_increment() will be deprecated. However, for existing calculation
        # data, we will keep using this function to display KPOINTS.
        kpts = self.input.get_kpoint_mesh_by_increment(self.settings.get("kppra", 8000))
        if self.settings.get("gamma", True):
            kpoints = "KPOINTS \n0 \nGamma\n"
        else:
            kpoints = "KPOINTS \n0 \nMonkhorst-Pack\n"
        kpoints += " ".join(str(int(k)) for k in kpts) + "\n"
        kpoints += "0 0 0"
        return kpoints

    @KPOINTS.setter
    def KPOINTS(self, kpoints):
        raise NotImplementedError

    def get_potcar(self, distinct_by_ox=False):
        potstr = ""
        if not distinct_by_ox:
            elts = sorted(self.input.comp.keys())
        else:
            e_o_pairs = set([(a.element_id, a.ox) for a in self.input])
            elts = sorted([p[0] for p in e_o_pairs])

        for elt in elts:
            pot = [p for p in self.potentials if p.element_id == elt][0]
            potstr += pot.potcar
            potstr += " End of Dataset\n"
        return potstr

    @POTCAR.setter
    def POTCAR(self, potcar):
        pots = pot.Potential.read_potcar(potcar)
        for pot in pots:
            self.potentials.append(pot)

    @POSCAR.setter
    def POSCAR(self, poscar):
        self.input = poscar.read(poscar)

    xmlroot = None

    def read_vasprun_xml(self):
        tree = etree.parse(gzip.open(self.path + "/vasprun.xml.gz", "rb"))
        self.xmlroot = tree.getroot()

        # read settings
        settings = {}
        for s in self.xmlroot.findall("parameters/separator/*"):
            t = s.get("type", "float")
            if not s.text:
                continue
            if s.tag == "i":
                if t == "int":
                    settings[s.get("name").lower()] = int(s.text.strip())
                elif t == "float":
                    settings[s.get("name").lower()] = float(s.text.strip())
                elif t == "string":
                    settings[s.get("name").lower()] = s.text.strip()
            elif s.tag == "v":
                settings[s.get("name").lower()] = list(map(float, s.text.split()))
        self.settings = settings

        # read other things
        lattices = []
        for b in self.xmlroot.findall("structure/crystal/*[@name='basis']"):
            cell = []
            for v in b:
                cell.append(list(map(float, v.strip().split())))
            lattices.append(np.vstack(cell))

        # coords
        positions = []
        for c in self.xmlroot.findall("structure/varray[@name='positions']"):
            coords = []
            for v in c:
                coords.append(list(map(float, v.strip().split())))
            positions.append(np.vstack(coords))

        raise NotImplementedError
        # energies
        energies = []

        # forces
        forces = []

        # stresses
        stresses = []

    def get_outcar(self):
        """
        Sets the calculations outcar attribute to a list of lines from the
        outcar. 

        Examples::

            >>> calc = Calculation.read('calculation_path')
            >>> print calc.outcar
            None
            >>> calc.get_outcar()
            >>> len(calc.outcar)
            12345L
        
        """
        if not self.outcar is None:
            return self.outcar
        if not exists(self.path):
            return
        elif exists(self.path + "/OUTCAR"):
            try:
                self.outcar = open(self.path + "/OUTCAR","r").readlines()
            except UnicodeDecodeError:
                self.outcar = open(self.path + "/OUTCAR","r",encoding='ISO-8859-1').readlines()
        elif exists(self.path + "/OUTCAR.gz"):
            outcar = gzip.open(self.path + "/OUTCAR.gz", "rb").read().decode()
            self.outcar = outcar.splitlines()
        else:
            raise VaspError("No such file exists")

    def read_number_of_cores(self):
        self.get_outcar()
        ncores = 1
        for line in self.outcar:
            if "serial version" in line:
                break
            elif "running on" in line:
                ncores = int(line.strip().split()[2])
                break
        return ncores

    def read_runtime(self):
        self.get_outcar()
        runtime = 0
        for line in self.outcar:
            if "LOOP+" in line:
                if not len(line.split()) == 7:
                    continue
                runtime += ffloat(line.split()[-1])
        num_cores = self.read_number_of_cores()
        self.runtime = num_cores * runtime
        return runtime

    def read_energies(self):
        """
        Returns a numpy.ndarray of energies over all ionic steps.

        Examples::

            >>> calc = Calculation.read('calculation_path')
            >>> calc.read_energies()
            array([-12.415236, -12.416596, -12.416927])
        
        """
        self.get_outcar()
        energies = []
        for line in self.outcar:
            if "free  energy" in line:
                energies.append(ffloat(line.split()[4]))
        self.energies = np.array(energies)

    def read_natoms(self):
        """Reads the number of atoms, and assigns the value to natoms."""
        self.get_outcar()
        for line in self.outcar:
            if "NIONS" in line:
                self.natoms = int(line.split()[-1])
                break

    def read_n_ionic(self):
        """Reads the number of ionic steps, and assigns the value to nsteps."""
        self.get_outcar()
        self.nsteps = len([l for l in self.outcar if "free  energy" in l])

    def read_input_structure(self):
        if os.path.exists(os.path.join(self.path, "POSCAR")):
            self.input = poscar.read(os.path.join(self.path, "POSCAR"))
            self.input.entry = self.entry

    def read_elements(self):
        """
        Reads the elements of the atoms in the structure. Returned as a list of
        atoms of shape (natoms,). 

        Examples::

            >>> calc = Calculation.read('path_to_calculation')
            >>> calc.read_elements()
            ['Fe', 'Fe', 'O', 'O', 'O']

        """
        self.get_outcar()
        elt_list = []
        elements = []
        for line in self.outcar:
            if "POTCAR:" in line:
                elt = line.split()[2].split("_")[0]
                elt_list.append(elt)
            if "ions per type" in line:
                # there are 2*N occurrences of "POTCAR:" in OUTCAR
                elt_list = elt_list[: int(len(elt_list) / 2)]
                counts = list(map(int, line.split()[4:]))
                assert len(counts) == len(elt_list)
                for n, e in zip(counts, elt_list):
                    elements += [e] * n
                break
        if len(elements) == 0:
            raise VaspError("OUTCAR is wrong")
        self.elements = elements

    def read_lattice_vectors(self):
        """
        Reads and returns a numpy ndarray of lattice vectors for every ionic 
        step of the calculation.

        Examples::

            >>> path = 'analysis/vasp/files/magnetic/standard'
            >>> calc = Calculation.read(INSTALL_PATH+'/'+path)
            >>> calc.read_lattice_vectors()
            array([[[ 5.707918,  0.      ,  0.      ],
                    [ 0.      ,  5.707918,  0.      ],
                    [ 0.      ,  0.      ,  7.408951]],
                   [[ 5.707918,  0.      ,  0.      ],
                    [ 0.      ,  5.707918,  0.      ],
                    [ 0.      ,  0.      ,  7.408951]]])

        """
        self.get_outcar()
        lattice_vectors = []
        for i, line in enumerate(self.outcar):
            if "direct lattice vectors" in line:
                tlv = []
                for n in range(3):
                    tlv.append(read_fortran_array(self.outcar[i + n + 1], 6)[:3])
                lattice_vectors.append(tlv)
        return np.array(lattice_vectors)

    def read_charges(self):
        """
        Reads and returns VASP-calculated projected charge for each atom. Returns the
        RAW charge, not NET charge.
        
        Examples::

            >>> calc = Calculation.read('path_to_calculation')
            >>> calc.read_charges()

        """
        self.get_outcar()
        self.read_natoms()
        self.read_n_ionic()
        charges = []
        for n, line in enumerate(self.outcar):
            if " total charge " in line:
                chgs = []
                for i in range(self.natoms):
                    chgs.append(float(self.outcar[n + 4 + i].split()[-1]))
                charges.append(chgs)
        if not charges:
            return np.array([[0] * self.natoms] * self.nsteps)
        return np.array(charges)

    def read_magmoms(self):
        self.get_outcar()
        self.read_natoms()
        self.read_n_ionic()
        for line in self.outcar:
            if "ISPIN  =" in line:
                if int(line.strip().split()[2]) == 1:
                    return np.array([[0] * self.natoms] * self.nsteps)
        magmoms = []
        for n, line in enumerate(self.outcar):
            if "magnetization (x)" in line:
                mags = []
                for i in range(self.natoms):
                    mags.append(float(self.outcar[n + 4 + i].split()[-1]))
                magmoms.append(mags)
        for line in self.outcar[::-1]:
            if "number of electron" in line:
                if "magnetization" in line:
                    self.magmom = float(line.split()[-1])
                    self.magmom_pa = self.magmom / self.natoms
                    break
        if not magmoms:
            return np.array([[0] * self.natoms] * self.nsteps)
        return magmoms

    def read_forces(self):
        self.get_outcar()
        self.read_natoms()
        forces = []
        force_loop = [None] * self.natoms
        for line in self.outcar:
            if "POSITION" in line:
                force_loop = []
            elif len(force_loop) < self.natoms:
                if "------" in line:
                    continue
                try:
                    force_loop.append(list(map(float, line.split()[3:])))
                except ValueError:
                    # when the forces output format is messed up
                    # e.g. "0.0000000 0.0000000-1173493.45" without space b/w f_y, f_z
                    force_loop.append([0.0, 0.0, 0.0])
                if len(force_loop) == self.natoms:
                    forces.append(force_loop)
        return np.array(forces)

    def read_positions(self):
        self.get_outcar()
        self.read_natoms()
        positions = []
        position_loop = [None] * self.natoms
        for line in self.outcar:
            if "POSITION" in line:
                position_loop = []
            elif len(position_loop) < self.natoms:
                if "------" in line:
                    continue
                position_loop.append(list(map(float, line.split()[:3])))
                if len(position_loop) == self.natoms:
                    positions.append(position_loop)
        return np.array(positions)

    def read_stresses(self):
        """
            Using vasprun.xml.gz to collect stresses.
            In future, this function will be moved to read_output_from_vasprun()
        """
        try:
            stresses = []
            tree = etree.parse(gzip.open(self.path + "/vasprun.xml.gz", "rb"))
            tmp_xmlroot = tree.getroot()

            for _s in tmp_xmlroot.findall("*varray[@name='stress']"):
                tmp_stress_matrix = []
                for _v in _s:
                    tmp_stress_matrix.append(list(map(ffloat, _v.text.strip().split())))
                stresses.append(
                    [
                        tmp_stress_matrix[0][0],
                        tmp_stress_matrix[1][1],
                        tmp_stress_matrix[2][2],
                        tmp_stress_matrix[0][1],
                        tmp_stress_matrix[1][2],
                        tmp_stress_matrix[2][0],
                    ]
                )
            return np.array(stresses)
        except:
            self.get_outcar()
            stresses = []
            for line in self.outcar:
                if "in kB" in line:
                    stresses.append(list(map(ffloat, line.split()[2:])))
            return np.array(stresses)

    def read_kpoints(self):
        kpts = []
        weights = []
        found = False
        for i, line in enumerate(self.outcar):
            if "irreducible k-points" in line:
                self.irreducible_kpoints = int(line.split()[1])
            if "k-points in reciprocal lattice and weights" in line:
                for j in range(self.irreducible_kpoints):
                    x, y, z, w = list(map(float, self.outcar[i + j + 1].split()))
                    kpts.append([x, y, z])
                    weights.append(w)
                else:
                    break
        self.kpoints = kpts
        self.kpt_weights = weights

    def read_occupations(self):
        self.get_outcar()
        if self.kpoints is None:
            self.read_kpoints()
        if self.settings is None:
            self.read_outcar_settings()
        occs = []
        bands = []
        for i, line in enumerate(self.outcar):
            if "k-point" in line:
                if not "occupation" in self.outcar[i + 1]:
                    continue
                if " 1 " in line:
                    occs = []
                    bands = []
                tocc = []
                tband = []
                for j in range(self.settings["nbands"]):
                    b, e, o = list(map(ffloat, self.outcar[i + j + 2].split()))
                    tocc.append(o)
                    tband.append(e)
                occs.append(tocc)
                bands.append(tband)
        self.occupations = np.array(occs)
        self.bands = np.array(bands)

    def read_outcar_results(self):
        logger.info(
            "Reading results from OUTCAR. Calculation ID: {}, path: {}".format(
                self.id, self.path
            )
        )

        self.read_natoms()
        self.read_elements()
        self.read_n_ionic()
        self.read_convergence()
        self.read_energies()
        try:
            lattice_vectors = self.read_lattice_vectors()
            stresses = self.read_stresses()
            positions = self.read_positions()
            all_forces = self.read_forces()
            magmoms = self.read_magmoms()
            charges = self.read_charges()
        except:
            raise VaspError("OUTCAR is wrong")

        if len(self.energies) > 0:
            self.energy = self.energies[-1]
            self.energy_pa = self.energy / self.natoms

        try:
            output = strx.Structure()
            output.cell = lattice_vectors[-1]
            output.stresses = stresses[-1]
        except:
            raise VaspError("OUTCAR is wrong")
        inv = numpy.linalg.inv(output.cell).T
        atoms = []
        for coord, forces, charge, magmom, elt in zip(
            positions[-1], all_forces[-1], charges[-1], magmoms[-1], self.elements
        ):
            a = Atom(element_id=elt, charge=charge, magmom=magmom)
            a.coord = np.dot(inv, coord)
            a.forces = forces
            atoms.append(a)
        output.atoms = atoms
        self.output = output
        self.output.set_label(self.label)
        logger.info("Reading results from OUTCAR complete.")
        logger.info("Errors found: [{}]".format(", ".join(self.errors)))

    def read_convergence(self):
        self.get_outcar()
        # read the input maximum ionic/electronic steps
        sett_nsw = 0
        for line in self.outcar:
            if "NSW " in line:
                sett_nsw = int(line.strip().split()[2])
                break
        sett_nelm = 60
        for line in self.outcar:
            if "NELM " in line:
                sett_nelm = int(line.strip().split()[2].strip(";"))
                break
        # fails for damaged OUTCARs
        if "relaxation" in self.configuration or sett_nsw > 0:
            check_ionic = True
        else:
            check_ionic = False

        logger.info(
            "Calculation configuration: {}. Ionic relaxation? {}".format(
                self.configuration, check_ionic
            )
        )

        v_init = None
        for line in self.outcar:
            if "volume of cell" in line:
                v_init = float(line.split(":")[1].strip())
                break

        sc_converged, forces_converged = False, False
        v_fin = None
        for line in self.outcar[::-1]:
            if "Iteration" in line:
                ionic, electronic = list(map(int, re_iter.findall(line)[0]))
                if sett_nelm == electronic:
                    sc_converged = False
                if sett_nsw == ionic:
                    forces_converged = False
                break
            if "EDIFF is reached" in line:
                sc_converged = True
            if "reached required accuracy" in line:
                forces_converged = True
            if "volume of cell" in line:
                v_fin = float(line.split(":")[1].strip())

        if v_fin is None or v_init is None:
            v_delta = None
        else:
            v_delta = abs(v_fin - v_init) / v_init
        v_delta_str = "{:.2f}".format(v_delta) if v_delta is not None else "None"
        basis_converged = v_delta < 0.05 if v_delta is not None else False

        if self.configuration in [
            "initialize",
            "coarse_relax",
            "fine_relax",
            "standard",
        ]:
            basis_converged = True

        logger.info(
            "(sc, forces, basis): {}, {}, {} ({})".format(
                sc_converged, forces_converged, basis_converged, v_delta_str
            )
        )
        if (
            sc_converged
            and ((forces_converged and check_ionic) or not check_ionic)
            and basis_converged
        ):
            self.converged = True
        else:
            self.converged = False
            self.add_error("convergence")

    def read_nbands_from_outcar(self):
        self.get_outcar()
        for line in self.outcar:
            if "NBANDS=" in line:
                if not "INCAR" in line:
                    return int(line.split()[-1])

    def read_outcar_settings(self):
        self.get_outcar()
        settings = {"potentials": []}
        elts = []
        for line in self.outcar:
            ### general options
            if "PREC" in line:
                settings["prec"] = line.split()[2]
            elif "ENCUT" in line:
                settings["encut"] = float(line.split()[2])
            elif "ISTART" in line:
                settings["istart"] = int(line.split()[2])
            elif "ISPIN" in line:
                settings["ispin"] = int(line.split()[2])
            elif "ICHARG" in line:
                settings["icharg"] = int(line.split()[2])

            # electronic relaxation 1
            elif "NELM" in line:
                settings["nelm"] = int(line.split()[2].rstrip(";"))
                settings["nelmin"] = int(line.split()[4].rstrip(";"))
            elif "LREAL  =" in line:
                lreal = line.split()[2]
                if lreal == "F":
                    settings["lreal"] = False
                elif lreal == "A":
                    settings["lreal"] = "auto"
                elif lreal == "T":
                    settings["lreal"] = True

            # ionic relaxation
            elif "EDIFF  =" in line:
                settings["ediff"] = float(line.split()[2])
            elif "ISIF" in line:
                settings["isif"] = int(line.split()[2])
            elif "IBRION" in line:
                settings["ibrion"] = int(line.split()[2])
            elif "NSW" in line:
                settings["nsw"] = int(line.split()[2].rstrip(";"))
            elif "PSTRESS" in line:
                settings["pstress"] = float(line.split()[1])
            elif "POTIM" in line:
                settings["potim"] = float(line.split()[2])

            # DOS Flags
            elif "ISMEAR" in line:
                line = line.split()
                settings["ismear"] = int(line[2].rstrip(";"))
                settings["sigma"] = float(line[5])
            elif "NBANDS=" in line:
                if not "INCAR" in line:
                    settings["nbands"] = int(line.split()[-1])

            # write flags
            elif "LCHARG" in line:
                settings["lcharg"] = line.split()[2] != "F"
            elif "LWAVE" in line:
                settings["lwave"] = line.split()[2] == "T"
            elif "LVTOT" in line:
                settings["lvtot"] = line.split()[2] == "T"
            elif "LORBIT" in line:
                settings["lorbit"] = int(line.split()[2])

            # electronic relaxation 2
            elif "ALGO" in line:
                algo_dict = {
                    38: "normal",
                    68: "fast",
                    48: "very_fast",
                    58: "all",
                    53: "default",
                }
                settings["algo"] = algo_dict[int(line.split()[2])]

            # dipole flags
            elif "LDIPOL" in line:
                settings["ldipol"] = line.split()[2] == "T"
            elif "IDIPOL" in line:
                settings["idipol"] = int(line.split()[2])
            elif " EPSILON=" in line:
                settings["epsilon"] = float(line.split()[1])

            # potentials
            elif "POTCAR:" in line:
                this_pot = {"name": line.split()[2]}
            elif "Description" in line:
                settings["potentials"].append(this_pot)
            elif "LEXCH" in line:
                key = line.split()[2]
                if key == "91":
                    this_pot["xc"] = "GGA"
                elif key == "CA":
                    this_pot["xc"] = "LDA"
                elif key == "PE":
                    this_pot["xc"] = "PBE"
            elif "LULTRA" in line:
                key = line.split()[2]
                this_pot["us"] = key == "T"
            elif "LPAW" in line:
                key = line.split()[2]
                this_pot["paw"] = key == "T"
            # hubbards
            elif "LDAUL" in line:
                settings["ldau"] = True
                settings["ldauls"] = [int(v) for v in line.split()[7:]]
            elif "LDAUU" in line:
                settings["ldauus"] = [float(v) for v in line.split()[7:]]
            elif "energy-cutoff" in line:
                break

        # assign potentials
        xcs = list(set([p["xc"] for p in settings["potentials"]]))
        uss = list(set([p["us"] for p in settings["potentials"]]))
        paws = list(set([p["paw"] for p in settings["potentials"]]))
        pot_names = [p["name"] for p in settings["potentials"]]
        elts = [p["name"].split("_")[0] for p in settings["potentials"]]
        if any([len(s) > 1 for s in [xcs, uss, paws]]):
            raise VaspError("Not all potentials are of the same type")
        self.potentials = pot.Potential.objects.filter(
            us=uss[0], xc=xcs[0], paw=paws[0], name__in=pot_names
        )

        # assign hubbards
        self.hubbards = []
        if "ldauls" in settings:
            for elt, l, u in zip(elts, settings["ldauls"], settings["ldauus"]):
                self.hubbards.append(pot.Hubbard.get(elt, u=u, l=l))
        self.settings = settings

    def read_stdout(self, filename="stdout.txt"):
        stdout_file = os.path.join(self.path, filename)
        if not os.path.exists(stdout_file):
            print(("VASP stdout file {} not found".format(stdout_file)))
            return []
        with open(stdout_file, "r") as fr:
            stdout = fr.read()
        if "Error reading item" in stdout:
            self.add_error("input_error")
        if "ZPOTRF" in stdout:
            self.add_error("zpotrf")
        if "SGRCON" in stdout:
            self.add_error("sgrcon")
        if "INVGRP" in stdout:
            self.add_error("invgrp")
        if "BRIONS problems: POTIM should be increased" in stdout:
            self.add_error("brions")
        if "TOO FEW BANDS" in stdout:
            self.add_error("bands")
        if "FEXCF" in stdout:
            self.add_error("fexcf")
        if "FEXCP" in stdout:
            self.add_error("fexcp")
        if "PRICEL" in stdout:
            self.add_error("pricel")
        if "EDDDAV" in stdout:
            self.add_error("edddav")
        if "Sub-Space-Matrix is not hermitian in DAV" in stdout:
            self.add_error("hermitian")
        if "IBZKPT" in stdout:
            self.add_warning("IBZKPT error")
        if "BRMIX: very serious problems" in stdout:
            self.add_error("brmix")
        return self.errors

    def read_outcar_started(self):
        self.get_outcar()
        if not self.outcar:
            return False
        if len(self.outcar) < 5:
            return False
        found_inputs = [False, False, False, False]
        for line in self.outcar:
            if "INCAR:" in line:
                found_inputs[0] = True
            if "POTCAR:" in line:
                found_inputs[1] = True
            if "KPOINTS:" in line:
                found_inputs[2] = True
            if "POSCAR:" in line:
                found_inputs[3] = True
            if all(found_inputs):
                break
        if not all(found_inputs):
            return False
        return True

    def read_outcar(self):
        self.get_outcar()
        if self.input is None:
            self.read_input_structure()
        if self.settings is None:
            self.read_outcar_settings()
        self.read_outcar_results()

    def read_incar(self):
        """
        Collect information of INCAR settings
        """
        if not exists(self.path):
            raise VaspError("Calculation does not exist!")
        elif exists(os.path.join(self.path, "INCAR")):
            with open(os.path.join(self.path, "INCAR"), "r") as fr:
                return fr.readlines()
        else:
            raise VaspError("{} not found".format(os.path.join(self.path, "INCAR")))

    def read_chgcar(self, filename="CHGCAR.gz", filetype="CHGCAR"):
        """
        Reads a VASP CHGCAR or ELFCAR and returns a GridData instance.

        """

        # Determine the number of data columns
        if "CHGCAR" in filename:
            width = 5
        elif "ELFCAR" in filename:
            width = 10
        else:
            width = 5

        if not os.path.exists(self.path + "/" + filename):
            raise VaspError("%s does not exist at %s", filetype, filename)

        if ".gz" in filename:
            f = gzip.open("%s/%s" % (self.path, filename), "rb")
        else:
            f = open("%s/%s" % (self.path, filename), "r")

        d = f.read().decode().splitlines()
        # max: scaling added
        scale = float(d[1].strip())
        lattice = np.array([list(map(float, r.split())) for r in d[2:5]]) * scale
        stoich = np.array(d[6].split(), int)
        count = sum(stoich)
        meshsize = np.array(d[9 + int(count)].split(), int)
        mesh_spacing = 1.0 / meshsize
        top = 10 + int(count)
        length = int(np.floor(np.product(meshsize) / width))
        list = np.array(
            [np.array(d.strip().split(), float) for d in d[top : top + length]]
        )
        if np.product(meshsize) % width != 0:
            trail = d[top + length].rstrip().split()
            rem = np.product(meshsize) % width
            list = np.append(list, np.array(trail[0:rem], float))

        new_list = np.reshape(list, meshsize[::-1])
        self.xdens = grid.GridData(new_list.swapaxes(0, 2), lattice=lattice)
        return self.xdens

    def read_doscar(self):
        doscar_file = os.path.join(self.path, "DOSCAR")
        if not os.path.isfile(doscar_file):
            doscar_file = os.path.join(self.path, "DOSCAR.gz")
            if not os.path.isfile(doscar_file):
                return
        if os.path.getsize(doscar_file) < 300:
            return
        self.dos = dos.DOS.read(doscar_file)
        self.band_gap = self.dos.find_gap()
        return self.dos

    def clear_outputs(self):
        if not os.path.exists(self.path):
            return
        for file in os.listdir(self.path):
            if os.path.isdir(self.path + "/" + file):
                continue
            if file in ["INCAR", "POSCAR", "KPOINTS", "POTCAR"]:
                continue
            os.unlink("%s/%s" % (self.path, file))

    def clear_results(self):
        self.energy = None
        self.energy_pa = None
        self.magmom = None
        self.magmom_pa = None
        self.output = None
        self.dos = None
        self.band_gap = None
        self.irreducible_kpoints = None
        self.runtime = None
        self.nsteps = None
        self.converged = None
        self.delta_e = None
        self.stability = None

    @staticmethod
    def read(path):
        """
        Reads the outcar specified by the objects path. Populates input field
        values, as well as outputs, in addition to finding errors and
        confirming convergence.

        Examples:

            >>> path = '/analysis/vasp/files/normal/standard/'
            >>> calc = Calculation.read(INSTALL_PATH+path)

        """
        path = os.path.abspath(path)
        existing = Calculation.objects.filter(path=path)
        if existing.count() > 1:
            return existing
        elif existing.count() == 1:
            return existing[0]

        calc = Calculation(path=path)
        if calc.input is None:
            calc.read_input_structure()
        calc.set_label(os.path.basename(calc.path))
        calc.read_stdout()
        calc.read_outcar()
        if calc.converged:
            calc.read_doscar()
        if not calc.output is None:
            calc.output.set_label(calc.label)
        return calc

    @staticmethod
    def read_tree(path):
        path = os.path.abspath(path)
        contents = os.listdir(path)
        prev_calcs = [f for f in contents if os.path.isdir("%s/%s" % (path, f))]
        prev_calcs = sorted(prev_calcs, key=lambda x: -int(x.split("_")[0]))

        calcs = [Calculation.read(path)]
        for i, calc in enumerate(prev_calcs):
            c = Calculation.read("%s/%s" % (path, calc))
            c.set_label("%s_%s" % (calcs[0].label, calc.split("_")[0]))
            calcs[-1].input = c.output
            calcs.append(c)
        return calcs

    def address_errors(self):
        """
        Attempts to fix any encountered errors.
        """
        errors = self.errors
        if not errors or errors == ["found no errors"]:
            logger.info("Calculation {}: Found no errors".format(self.id))
            return self

        new_calc = self.copy()
        new_calc.set_label(self.label)
        self.set_label(self.label + "_%d" % self.attempt)
        new_calc.attempt += 1

        # if the only error is ionic/basis convergence, try a few more times
        # than for other errors
        max_attempts = 5
        if set(new_calc.errors).issubset(set(["convergence"])):
            max_attempts = 10

        if new_calc.attempt > max_attempts:
            new_calc.add_error("attempts")

        for err in errors:
            if err in ["duplicate", "partial", "failed to read"]:
                continue
            elif err == "convergence":
                if not self.output is None:
                    new_calc.remove_error("convergence")
                    new_calc.input = self.output
                    new_calc.input.set_label(self.label)
            elif err == "electronic_convergence":
                new_calc.fix_electronic_convergence()
            elif err == "doscar_exc":
                new_calc.fix_bands()
            elif err == "bands":
                new_calc.fix_bands()
            elif err == "edddav":
                new_calc.fix_dav()
            elif err == "errrmm":
                new_calc.fix_rmm()
            elif err == "brions":
                new_calc.fix_brions()
            elif err == "brmix":
                new_calc.fix_brmix()
            elif err in ["zpotrf", "fexcp", "fexcf"]:
                new_calc.reduce_potim()
            elif err in ["pricel", "invgrp", "sgrcon"]:
                new_calc.increase_symprec()
            elif err == "hermitian":
                new_calc.fix_hermitian()
            else:
                raise VaspError("Unknown VASP error code: %s", err)
        return new_calc

    def compress(
        self,
        files=[
            "OUTCAR",
            "CHGCAR",
            "CHG",
            "PROCAR",
            "DOSCAR",
            "EIGENVAL",
            "LOCPOT",
            "ELFCAR",
            "vasprun.xml",
        ],
    ):
        """
        gzip every file in `files`

        Keyword arguments:
            files: List of files to zip up.

        Return: None
        """
        for file in os.listdir(self.path):
            if file in [
                "OUTCAR",
                "CHGCAR",
                "CHG",
                "PROCAR",
                "DOSCAR",
                "EIGENVAL",
                "LOCPOT",
                "ELFCAR",
                "vasprun.xml",
            ]:
                os.system("gzip -f %s" % self.path + "/" + file)

    def copy(self):
        """
        Create a deep copy of the Calculation.

        Return: None
        """
        new = copy.deepcopy(self)
        new.id = None
        new.label = None
        new.input = self.input
        new.output = self.output
        new.dos = self.dos
        return new

    def move(self, path):
        path = os.path.abspath(path)
        os.system("mkdir %s 2> /dev/null" % path)
        os.system("cp %s/* %s 2> /dev/null" % (self.path, path))
        os.system("rm %s/* 2> /dev/null" % self.path)
        self.path = path
        if self.id:
            Calculation.objects.filter(id=self.id).update(path=path)

    def backup(self, path=None):
        """
        Create a copy of the calculation folder in a subdirectory of the
        current Calculation.

        Keyword arguments:
            path: If None, the backup folder is generated based on the
            Calculation.attempt and Calculation.errors.

        Return: None
        """
        if path is None:
            new_dir = "%s_" % self.attempt
            new_dir += "_".join(self.errors)
            new_dir = new_dir.replace(" ", "")
        else:
            new_dir = path
        logger.info(
            "backing up %s to %s"
            % (self.path.replace(self.entry.path + "/", ""), new_dir)
        )
        self.move(self.path + "/" + new_dir)

    def clean_start(self):
        depth = self.path.count("/") - self.path.count("..")
        if depth < 6:
            raise ValueError("Too short path supplied to clean_start: %s" % self.path)
        else:
            os.system("rm -rf %s &> /dev/null" % self.path)

    # = Error correcting =#

    def fix_zhegev(self):
        raise NotImplementedError

    def fix_brmix(self):
        self.settings.update({"symprec": 1e-7, "algo": "normal"})
        self.remove_error("brmix")

    def fix_electronic_convergence(self):
        if not self.settings.get("algo") == "normal":
            self.settings["algo"] = "normal"
            self.remove_error("electronic_convergence")

    def increase_symprec(self):
        self.settings["symprec"] = 1e-7
        self.remove_error("invgrp")
        self.remove_error("pricel")
        self.remove_error("sgrcon")
        self.remove_error("failed to read")
        self.remove_error("convergence")

    def fix_brions(self):
        self.settings["potim"] *= 2
        self.remove_error("brions")

    def reduce_potim(self):
        self.settings.update({"algo": "normal", "potim": 0.1})
        self.remove_error("zpotrf")
        self.remove_error("fexcp")
        self.remove_error("fexcf")
        self.remove_error("failed to read")
        self.remove_error("convergence")

    def fix_bands(self):
        nbands = self.read_nbands_from_outcar()
        if nbands is None:
            logger.info(
                "Failed to read NBANDS from OUTCAR."
                " Calculation ID: {}".format(self.id)
            )
            return
        # add 20% or 4 more bands, whichever is higher
        add_bands = max([int(np.ceil(nbands * 0.2)), 4])
        self.settings.update({"nbands": nbands + add_bands})
        self.remove_error("bands")

    def fix_dav(self):
        if self.settings["algo"] == "fast":
            self.settings["algo"] = "normal"
        elif self.settings["algo"] == "normal":
            self.settings["algo"] = "fast"
        else:
            return
        self.remove_error("edddav")
        self.remove_error("electronic_convergence")

    def fix_rmm(self):
        if self.settings["algo"] == "fast":
            self.settings["algo"] = "normal"
        elif self.settings["algo"] == "very_fast":
            self.settings["algo"] = "normal"
        else:
            return
        self.remove_error("errrmm")
        self.remove_error("electronic_convergence")

    def fix_hermitian(self):
        if self.settings["algo"] == "very_fast":
            return
        self.settings["algo"] = "very_fast"
        self.remove_error("hermitian")
        self.remove_error("electronic_convergence")

    #### calculation management

    def write(self):
        """
        Write calculation to disk
        """
        os.system("mkdir %s 2> /dev/null" % self.path)
        poscar = open(self.path + "/POSCAR", "w")
        potcar = open(self.path + "/POTCAR", "w")
        incar = open(self.path + "/INCAR", "w")
        kpoints = open(self.path + "/KPOINTS", "w")
        poscar.write(self.POSCAR)
        potcar.write(self.POTCAR)
        incar.write(self.INCAR)
        kpoints.write(self.KPOINTS)
        poscar.close()
        potcar.close()
        incar.close()
        kpoints.close()

    @property
    def estimate(self):
        return 72 * 8 * 3600

    _instruction = {}

    @property
    def instructions(self):
        if self.converged:
            return {}

        if not self._instruction:
            self._instruction = {
                "path": self.path,
                "walltime": self.estimate,
                "header": "\n".join(
                    [
                        "gunzip -f CHGCAR.gz &> /dev/null",
                        "date +%s",
                        "ulimit -s unlimited",
                    ]
                ),
                "mpi": "mpirun -machinefile $PBS_NODEFILE -np $NPROCS",
                "binary": "vasp_53",
                "pipes": " > stdout.txt 2> stderr.txt",
                "footer": "\n".join(
                    [
                        "gzip -f CHGCAR OUTCAR PROCAR DOSCAR EIGENVAL LOCPOT ELFCAR vasprun.xml",
                        "rm -f WAVECAR CHG",
                        "date +%s",
                    ]
                ),
            }

            if self.input.natoms <= 4:
                self._instruction.update(
                    {"mpi": "", "binary": "vasp_53_serial", "serial": True}
                )
        return self._instruction

    def set_label(self, label):
        self.label = label
        if not self.entry is None:
            self.entry.calculations[label] = self
        # if self.id:
        #    Calculation.objects.filter(id=self.id).update(label=label)

    def set_hubbards(self, convention="wang"):
        hubs = HUBBARDS.get(convention, {})
        elts = set(k[0] for k in list(hubs.keys()))
        ligs = set(k[1] for k in list(hubs.keys()))

        # How many ligand elements are in the struture?
        lig_int = ligs & set(self.input.comp.keys())

        if not lig_int:
            return
        elif len(lig_int) > 1:
            raise Exception(
                "More than 1 ligand matches. No convention\
            established for this case!"
            )

        if not elts & set(self.input.comp.keys()):
            return

        for atom in self.input:
            for hub in hubs:
                if atom.element_id == hub[0] and hub[2] in [None, atom.ox]:
                    self.hubbards.append(
                        pot.Hubbard.get(
                            hub[0],
                            lig=hub[1],
                            ox=hub[2],
                            u=hubs[hub]["U"],
                            l=hubs[hub]["L"],
                        )
                    )
                    break
            else:
                self.hubbards.append(pot.Hubbard.get(atom.element_id))
        self.hubbards = list(set(self.hubbards))

    def set_potentials(self, choice="vasp_rec", distinct_by_ox=False):
        if isinstance(choice, list):
            if len(self.potentials) == len(choice):
                return
        pot_set = POTENTIALS[choice]
        potentials = pot.Potential.objects.filter(
            xc=pot_set["xc"], gw=pot_set["gw"], us=pot_set["us"], paw=pot_set["paw"]
        )

        for e in self.elements:
            if not e.symbol in pot_set["elements"]:
                raise VaspError(
                    "Structure contains %s, which does not have"
                    "a potential in VASP" % e.symbol
                )

        pnames = [pot_set["elements"][e.symbol] for e in self.elements]
        self.potentials = list(potentials.filter(name__in=pnames))

    def set_magmoms(self, ordering="ferro"):
        self.input.set_magnetism(ordering)
        if any(self.input.magmoms):
            self.settings.update({"ispin": 2})

    def set_wavecar(self, source):
        """
        Copy the WAVECAR specified by `source` to this calculation.

        Arguments:
            source: can be another :mod:`~qmpy.Calculation` instance or a
            string containing a path to a WAVECAR. If it is a path, it should 
            be a absolute, i.e. begin with "/", and can either end with the 
            WAVECAR or simply point to the path that contains it. For
            example, if you want to take the WAVECAR from a previous 
            calculation you can do any of::
            
            >>> c1 # old calculation
            >>> c2 # new calculation
            >>> c2.set_wavecar(c1)
            >>> c2.set_wavecar(c1.path)
            >>> c2.set_wavecar(c1.path+'/WAVECAR')

        """
        if isinstance(source, Calculation):
            source = calculation.path

        source = os.path.abspath(source)
        if not os.path.exists(source):
            raise VaspError("WAVECAR does not exist at %s", source)

        if not "WAVECAR" in source:
            files = os.listdir(source)
            for f in files:
                if "WAVECAR" in f:
                    new_path = "%s/%s" % (source, f)
                    self.set_wavecar(new_path)
        else:
            subprocess.check_call(["cp", source, self.path])

    def set_chgcar(self, source):
        """
        Copy the CHGCAR specified by `source` to this calculation.

        Arguments:
            source: can be another :mod:`~qmpy.Calculation` instance or a
            string containing a path to a CHGCAR. If it is a path, it should 
            be a absolute, i.e. begin with "/", and can either end with the 
            CHGCAR or simply point to the path that contains it. For
            example, if you want to take the CHGCAR from a previous 
            calculation you can do any of::
            
            >>> c1 # old calculation
            >>> c2 # new calculation
            >>> c2.set_chgcar(c1)
            >>> c2.set_chgcar(c1.path)
            >>> c2.set_chgcar(c1.path+'/CHGCAR')

        """
        if isinstance(source, Calculation):
            source = source.path

        source = os.path.abspath(source)
        if not os.path.exists(source):
            raise VaspError("CHGCAR does not exist at %s", source)

        if not "CHGCAR" in source:
            files = os.listdir(source)
            for f in files:
                if "CHGCAR" in f:
                    new_path = "%s/%s" % (source, f)
                    self.set_chgcar(new_path)
        else:
            logger.debug("copying %s to %s", source, self.path)
            subprocess.check_call(["cp", source, self.path])

    @property
    def volume(self):
        if self.output:
            return self.output.get_volume()
        elif self.input:
            return self.input.get_volume()

    @property
    def volume_pa(self):
        if self.volume is None:
            return
        return self.volume / len(self.output)

    def formation_energy(self, reference="standard"):
        try:
            return self.get_formation(reference=reference).delta_e
        except AttributeError:
            return None

    def get_formation(self, reference="standard"):
        if not self.converged:
            return
        formation = fe.FormationEnergy.get(self, fit=reference)
        if len(self.input.comp) == 1:
            e = comp.Composition.get(self.input.comp).total_energy
            formation.delta_e = self.energy_pa - e
            formation.composition = self.input.composition
            formation.entry = self.entry
            formation.calculation = self
            formation.stability = None
            self.formation = formation
            return formation
        hub_mus = chem_pots[reference]["hubbards"]
        elt_mus = chem_pots[reference]["elements"]
        adjust = 0
        adjust -= sum(
            [hub_mus.get(k.key, 0) * v for k, v in list(self.hub_comp.items())]
        )
        adjust -= sum([elt_mus[k] * v for k, v in list(self.comp.items())])
        formation.delta_e = (self.energy + adjust) / self.natoms
        formation.composition = self.input.composition
        formation.entry = self.entry
        formation.calculation = self
        formation.stability = None
        self.formation = formation
        return formation

    @staticmethod
    def setup(
        structure,
        configuration="static",
        path=None,
        entry=None,
        hubbard="wang",
        potentials="vasp_rec",
        settings={},
        chgcar=None,
        wavecar=None,
        **kwargs,
    ):
        """
        Method for creating a new VASP calculation.

        Arguments:
            structure: :mod:`~qmpy.Structure` instance, or string indicating an
            input structure file.

        Keyword Arguments:
            configuration: 
                String indicating the type of calculation to
                perform. Options can be found with qmpy.VASP_SETTINGS.keys().
                Create your own configuration options by adding a new file to
                configuration/vasp_settings/inputs/ using the files already in
                that directory as a guide. Default="static"

            settings:
                Dictionary of VASP settings to be applied to the calculation.
                Is applied after the settings which are provided by the
                `configuration` choice. 

            path: 
                Location at which to perform the calculation. If the
                calculation takes repeated iterations to finish successfully,
                all steps will be nested in the `path` directory.

            entry:
                If the full qmpy data structure is being used, you can specify
                an entry to associate with the calculation.

            hubbard:
                String indicating the hubbard correctionconvention. Options 
                found with qmpy.HUBBARDS.keys(), and can be added to or
                altered by editing configuration/vasp_settings/hubbards.yml.
                Default="wang".

            potentials:
                String indicating the vasp potentials to use. Options can be 
                found with qmpy.POTENTIALS.keys(), and can be added to or
                altered by editing configuration/vasp_settings/potentials/yml.
                Default="vasp_rec".

            chgcar/wavecar:
                Calculation, or path, indicating where to obtain an initial
                CHGCAR/WAVECAR file for the calculation.
        """

        if isinstance(structure, str):
            structure = os.path.abspath(structure)
            if path is None:
                path = os.path.dirname(structure)
            structure = io.read(structure, **kwargs)

        # Where to do the calculation
        if path is None:
            if entry is None:
                path = os.path.abspath(".")
            else:
                if entry.path is None:
                    path = os.path.abspath(".")
                else:
                    path = os.path.abspath(entry.path)
        else:
            path = os.path.abspath(path)

        # Has the specified calculation already been created?
        if Calculation.objects.filter(path=path).exists():
            calc = Calculation.objects.get(path=path)
            if not calc.configuration:
                calc.configuration = configuration
        else:
            if not os.path.exists(path):
                os.mkdir(path)
            calc = Calculation()
            calc.path = path
            calc.configuration = configuration
            if chgcar:
                calc.set_chgcar(chgcar)
            if wavecar:
                calc.set_wavecar(wavecar)
            calc.input = structure
            calc.kwargs = kwargs
            calc.entry = entry

        # What settings to use?
        if configuration not in VASP_SETTINGS:
            raise ValueError("%s configuration does not exist!" % configuration)

        # Convert input to primitive cell, symmetrize it
        calc.input.make_primitive()
        #        calc.input.refine()
        calc.input.symmetrize()

        vasp_settings = {}
        if calc.input.natoms > 20:
            vasp_settings["lreal"] = "auto"
        vasp_settings.update(VASP_SETTINGS[configuration])
        vasp_settings.update(settings)

        calc.set_potentials(vasp_settings.get("potentials", "vasp_rec"))
        calc.set_hubbards(vasp_settings.get("hubbards", hubbard))
        #calc.set_magmoms(vasp_settings.get("magnetism", "ferro"))

        if "scale_encut" in vasp_settings:
            enmax = max(pot.enmax for pot in calc.potentials)
            calc.encut = int(vasp_settings["scale_encut"] * enmax)

        # aug 18, 2016. i think the following line is the ENCUT culprit
        calc.settings = vasp_settings
        calc.set_magmoms(vasp_settings.get("magnetism", "ferro"))
        if calc.input.natoms >= 10:
            calc.settings.update({"ncore": 4, "lscalu": False, "lplane": True})

        # Has the calculation been run?
        try:
            calc.get_outcar()
        except VaspError:
            calc.write()
            return calc

        # Read all outputs
        calc.read_stdout()
        if not 'edddav' in calc.errors:
            calc.read_outcar()
            calc.read_doscar()

        # Did the calculation finish without errors?
        if calc.converged:
            calc.calculate_stability()
            return calc
        elif not calc.errors:
            calc.write()
            return calc

        # Could the errors be fixed?
        fixed_calc = calc.address_errors()
        if fixed_calc.errors:
            raise VaspError("Unable to fix errors: %s" % fixed_calc.errors)
        calc.backup()
        calc.save()

        fixed_calc.set_magmoms(calc.settings.get("magnetism", "ferro"))
        fixed_calc.clear_results()
        fixed_calc.clear_outputs()
        fixed_calc.set_chgcar(calc)
        fixed_calc.write()
        return fixed_calc<|MERGE_RESOLUTION|>--- conflicted
+++ resolved
@@ -64,15 +64,10 @@
 class VaspError(Exception):
     """General problem with vasp calculation."""
 
-<<<<<<< HEAD
-@add_meta_data('error')
-@add_meta_data('warning')
-@add_meta_data('Co_spin')
-=======
-
 @add_meta_data("error")
 @add_meta_data("warning")
->>>>>>> 21239e16
+@add_meta_data("Co_spin")
+
 class Calculation(models.Model):
     """
     Base class for storing a VASP calculation.
