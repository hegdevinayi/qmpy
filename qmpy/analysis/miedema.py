--- conflicted
+++ resolved
@@ -14,11 +14,7 @@
 __all__ = ['Miedema']
 # data rows: 
 # Element_name Phi Rho Vol Z Valence TM? RtoP Htrans
-<<<<<<< HEAD
-params = yaml.load(open(qmpy.INSTALL_PATH+'/data/miedema.yml').read())
-=======
 params = yaml.safe_load(open(qmpy.INSTALL_PATH+'/data/miedema.yml').read())
->>>>>>> d74bd982
 
 class Miedema(object):
 
