"""
qmpy.data.strings

Contains useful functions for string manipulation. Some important conventions
observed throughout qmpy that are particularly relevent here:
    names are of the form: is FeO2 Ni3B
    formula are of the form: Fe,O2 Ni3,B
    comp are of the form: {'Fe':1, 'O':2} {'Ni':3, 'B':1}
    latex are of the form: FeO_2 Ni_3B

These forms can be converted between with x_to_y functions, where x can be
name, formula, comp or latex. (latex and only be y)

"""
from collections import defaultdict
import itertools
import numpy as np
import re
import yaml
import fractions as frac
import decimal as dec
import logging

import qmpy
from qmpy.utils.math import *
import qmpy.data as data

logger = logging.getLogger(__name__)

## regex's
re_comp = re.compile('({[^}]*}[,0-9x\.]*|[A-Z][a-wyz]?)([,0-9x\.]*)')
spec_comp = re.compile('([A-Z][a-z]?)([0-9\.]*)([+-]?)')
re_formula = re.compile('([A-Z][a-z]?)([0-9\.]*)')
alphabet = 'ABCDEFGHIJKLMNOPQRSTUVWXYZ'

## Parsing

def is_comp(value):
    new_value = str(value)
    for elt, amt in re_formula.findall(value):
        new_value = new_value.replace(elt, '')
        new_value = new_value.replace(amt, '')
    if new_value:
        return False
    else:
        return True


def parse_mu(value):
    if '=' in value:
        elt, pot = value.split('=')
        if ':' in pot:
            pot = map(float, pot.split(':'))[:2]
        else:
            pot = float(pot)
    else:
        elt = value
        pot = 0.0
    return {elt: pot}

def parse_comp(value):
    comp = defaultdict(float)
    for elt, amt in re_formula.findall(value):
        if elt in ['D', 'T']:
            elt = 'H'
        if amt == '':
            comp[elt] = 1
        elif is_integer(amt):
            comp[elt] += int(round(float(amt)))
        else:
            comp[elt] += float(amt)
    return dict(comp)

def parse_space(value):
    if isinstance(value, basestring):
        space = re.sub('[-,_]', ' ', value)
        space = [ unit_comp(parse_comp(b)) for b in space.split()]
    elif isinstance(value, (list,set)):
        space = [ {elt:1} for elt in value ]
    elif isinstance(value, dict):
        space = [ {elt:1} for elt in value ]
    elif not value:
        space = None
    else:
        raise ValueError("Failed to parse space: %s" % value)
    return space

def parse_sitesym(sitesym, sep=','):
    rot = np.zeros((3, 3), dtype='int')
    trans = np.zeros(3)
    for i, s in enumerate (sitesym.split(sep)):
        s = s.lower().strip()
        while s:
            sign = 1
            if s[0] in '+-':
                if s[0] == '-':
                    sign = -1
                s = s[1:]
            if s[0] in 'xyz':
                j = ord(s[0]) - ord('x')
                rot[i, j] = sign
                s = s[1:]
            elif s[0].isdigit() or s[0] == '.':
                n = 0
                while n < len(s) and (s[n].isdigit() or s[n] in '/.'):
                    n += 1
                t = s[:n]
                s = s[n:]
                trans[i] = float(frac.Fraction(t))
            else:
                raise ValueError('Failed to parse symmetry of %s' % (sitesym))
    return rot, trans

def parse_species(value):
    elt, charge, sign = spec_comp.findall(value)[0]
    if charge == '':
        return elt, None
    elif is_integer(charge):
        charge = int(charge)
    else:
        charge = float(charge)

    if sign in ['+', '']:
        return elt, charge
    elif sign == '-':
        return elt, -1*charge

## Formatting

def format_mus(mus):
    name = ''
    for k, v in mus.items():
        if name:
            name += ' '
        name += k
        if v is None:
            continue
        if isinstance(v, (float, int)):
            name += '=%.3g' % v
        elif isinstance(v, list):
            name += '=%.3g:%.3g' % tuple(v)
        else:
            raise TypeError('Unrecognized format for mus:', mus)
    return name

def format_species(element, value):
    if value is None:
        return element
    if is_integer(value):
        ox = str(abs(int(value)))
    else:
        ox = str(abs(float(value))).rstrip('0.')
    name = '%s%s' % (element, ox)
    if value < 0:
        name += '-'
    else:
        name += '+'
    return name

def get_coeffs(values):
    wasdict = False
    if isinstance(values, dict):
        keys, values = zip(*values.items())
        wasdict = True

    coeffs = []
    for v in values:
        if v == 1:
            coeffs.append('')
        elif is_integer(v):
            coeffs.append('%d' % v)
        else:
            coeffs.append(('%.8f' % v).rstrip('0'))

    if wasdict:
        return dict(zip(keys, coeffs))
    else:
        return coeffs

def electronegativity(elt):
    if not elt in data.elements:
        return 0.0
    else:
        if not 'electronegativity' in data.elements[elt]:
            return 0.0
        return data.elements[elt]['electronegativity']

def format_comp(comp, template='{elt}{amt}', delimiter='',
        key=lambda x: (electronegativity(x), x)):
    elts = sorted(comp.keys(), key=key)
    coeffs = get_coeffs(comp)
    return delimiter.join(template.format(elt=k, amt=coeffs[k]) for k in elts)

def format_generic_comp(comp):
    amts = get_coeffs(sorted(comp.values()))
    gen_comp = zip(alphabet, amts)
    return ''.join('{elt}{amt}'.format(elt=elt, amt=amt) for elt, amt in
            gen_comp)

def format_html(comp):
    return format_comp(comp, template='{elt}<sub>{amt}</sub>').replace('<sub></sub>', '')

def format_latex(comp):
    return format_comp(comp, template='{elt}$_{{{amt}}}$')

def format_bold_latex(comp):
    return format_comp(comp, template='{elt}$_{{\mathbf{{{amt}}}}}$')
<<<<<<< HEAD
=======

def format_gnuplot(comp):
    return format_comp(comp, template='{elt}_{{{amt}}}')
>>>>>>> d74bd982

def normalize_dict(dictionary):
    tot = float(sum(dictionary.values()))
    return dict((k, v/tot) for k,v in dictionary.items())

def unit_comp(comp):
    return normalize_dict(comp)

def reduce_by_gcd(values, tol=5e-2):
    least = min([ v for v in values if v ])
    ints = [roundclose(v/least, tol) for v in values ]
    gcd = reduce(frac.gcd, [roundclose(v, tol) for v in values if v ])
    return [ v/gcd for v in values ]

def reduce_by_partial_gcd(values):
    ints = [roundclose(v) for v in values if is_integer(v)]
    if not ints:
        return values
    least = min(ints)
    ints = [ v/least for v in ints ]
    gcd = reduce(frac.gcd, ints)
    return [ v/gcd for v in values ]

def reduce_by_any_means(values):
    i = 0
    d = 0
    vals = np.array([ roundclose(v) for v in values])
    primes = range(1, 10)
    while d < 1e-6:
        if i > len(primes)-1:
            vals = np.round(vals*10**3)/10**3
            break
        i += 1
        p = primes[i-1]
        d = reduce(frac.gcd, [ roundclose(v, 5e-2) for v in vals*p ])
    else:
        vals = np.round(vals*p/d)
    return vals.tolist()

def reduce_comp(values, method='auto'):
    """
    Attempt to construct a 'pretty' composition string.

    With the inclusion partial occupancy this process becomes more difficult to
    do consistently. This function calls several functions which attempt to
    find a "good" composition string, and attempts to discern which is best.

        b) If that fails (i.e. the GCD < 1e-10, and there is no accurate
        rational value ), try multiplying the coefficients by the first 20
        prime numbers. For example: if your coefficients are 
        [0.3333333, 0.6666667], this will fail to identify a rational GCD, but
        if you multiply by 3, you get [1, 2]. NOTE: This only works because we
        only keep compositions to 1 decimal place. As a result, 0.6666667
        cannot be properly identified, but 0.6666667*3, can. 

        c) If None of these work, simply return the literal composition given,
        rounded to 3 decimal places.

    Examples:
    >>> comp = {'Fe':1, 'O':1.5}
    >>> reduce_comp(comp)
    {'Fe':2, 'O':3}
    """

    if not values:
        return ''

    wasdict = False
    if isinstance(values, dict):
        keys, values = zip(*values.items())
        wasdict = True

    def make_return(values):
        if wasdict:
            return dict(zip(keys, map(roundclose, values)))
        else:
            return values

    first = reduce_by_gcd(values)
    if all( v < 1000 for v in first):
        return make_return(first)

    ints = [ v for v in values if is_integer(v) ]
    second = reduce_by_partial_gcd(values)
    if len(ints) == len(values) - 1:
        return make_return(second)

    if sum(values) <= 1.005:
        third = reduce_by_any_means(values)
        if all( v < 1000 for v in third):
            return make_return(third)
    return make_return(second)

def normalize_comp(values):
    wasdict = False
    if isinstance(values, dict):
        keys, values = zip(*values.items())
        wasdict = True

    vals = np.array(values)
    vals /= min(vals)

    if wasdict:
        return dict(zip(keys, vals))
    else:
        return vals.tolist()

def parse_formula_regex(formula):
    """Take in a generalized expression for a composition. Use symbols for
    groups of elements for combinatorial replacements.

    Groups of elements can be identified by:
        - valence shell: 3d, 5s, 2p, etc...
        - group: G1 (alkali), G17 (halides), G4 (2d2), etc...
        - row: R1, R3
        - block: DD (all d-block), PP (all p-block), etc...

    Examples:
    >>> parse_formula_regex('Fe2O3')
    [{'Fe':2, 'O':3}]
    >>> parse_formula_regex('{Fe,Ni}2O3')
    [{'Fe':2, 'O':3}, {'Ni':2, 'O':3}]
    >>> parse_formula_regex('{3d}2O3')
    [{'Co': 2.0, 'O': 3.0}, {'Cr': 2.0, 'O': 3.0}, {'Cu': 2.0, 'O':3.0}, 
    {'Fe': 2.0, 'O': 3.0}, {'Mn': 2.0, 'O': 3.0}, {'Ni': 2.0, 'O': 3.0},
    {'Sc': 2.0, 'O': 3.0}, {'O': 3.0, 'Ti': 2.0}, {'O': 3.0, 'V': 2.0}, 
    {'Zn':2.0, 'O': 3.0}]

    """
    formulae = []
    sfind = re.compile('({[^}]*}[,0-9x\.]*|[A-Z][a-wyz]?[,0-9x\.]*)')
    matches = sfind.findall(formula)
    for term in matches:
        if '{' in term:
            symbols, amt = term.replace('{','').split('}')
            symbols = symbols.split(',')
            elts = []
            for symbol in symbols:
                if symbol in data.element_groups.keys():
                    elts += [ e for e in data.element_groups[symbol] ]
                else:
                    elts += [ symbol ]
            formulae.append([ e+amt for e in elts ])
        else:
            formulae.append([term])
    return [ parse_comp(''.join(ref)) for ref in itertools.product(*formulae) ]

def read_compressed_array(string):
    if '-' in string:
        first = string.startswith('-')
        string = string.lstrip('-')
        vals = map(lambda x: -float(x), string.split('-'))
        if not first:
            vals[0] = -vals[0]
        return vals

def read_fortran_array(string, expected_cols=None):
    """
    Attempts to read a fortran formatted list of numbers.

    .. Note:: Because fortran doesn't do a good job with ensuring that numbers
        are properly space delimited, this can fail.

    Returns:
        A list of floats.

    Raises: 
        ValueError: If the string cannot be parsed into the desired number of
        columns of numbers, a ValueError is raised.

    """
    arr = []
    for elt in string.split():
        try:
            elt = float(elt)
            arr.append(elt)
        except ValueError:
            elts = read_compressed_array(elt)
            arr += elts
    if expected_cols:
        if len(arr) != expected_cols:
            raise ValueError
    return arr<|MERGE_RESOLUTION|>--- conflicted
+++ resolved
@@ -205,12 +205,9 @@
 
 def format_bold_latex(comp):
     return format_comp(comp, template='{elt}$_{{\mathbf{{{amt}}}}}$')
-<<<<<<< HEAD
-=======
 
 def format_gnuplot(comp):
     return format_comp(comp, template='{elt}_{{{amt}}}')
->>>>>>> d74bd982
 
 def normalize_dict(dictionary):
     tot = float(sum(dictionary.values()))
