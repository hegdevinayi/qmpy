#!/usr/bin/env python
# -*- coding: utf-8 -*-

from collections import defaultdict
import logging
import gzip
import os
from os.path import exists, isfile, isdir
import time

from django.db import models
import numpy as np

import qmpy
import qmpy.materials.structure as st
import qmpy.materials.composition as comp
import qmpy.data.meta_data as ref
from qmpy.utils import *

logger = logging.getLogger(__name__)

class POSCARError(Exception):
    pass

def write(struct, filename=None, comments=None, direct=True, 
            distinct_by_ox=False, vasp4=False, **kwargs):
    """
    Write a :mod:`~qmpy.Structure` to a file or string.

    Arguments:
        struct: A `~qmpy.Structure` object.

    Keyword Arguments:
        filename:
            If None, returns a string.

        direct:
            If True, write POSCAR in fractional coordinates. If False, returns
            a POSCAR in cartesian coordinates. 

        distinct_by_ox: 
            If True, elements with different specified oxidation states will be
            treated as different species. i.e. the elements line of Fe3O4 would
            read Fe Fe O (Fe3+, Fe4+, O2-). This can be useful for breaking
            symmetry, or for specifying different U-values for different
            oxidation state elements.

        vasp4:
            If True, omits the species line.

    Examples::
        
        >>> s = io.read(INSTALL_PATH+'/io/files/POSCAR_BCC')
        >>> print io.poscar.write(s)
        Cu
         1.0
        3.000000 0.000000 0.000000
        0.000000 3.000000 0.000000
        0.000000 0.000000 3.000000
        Cu
        2
        direct
         0.0000000000 0.0000000000 0.0000000000
         0.5000000000 0.5000000000 0.5000000000

        >>> io.poscar.write(s, '/tmp/POSCAR')

    """
    comp = struct.comp
    struct.atoms = atom_sort(struct.atoms)

    cdict = defaultdict(int)
    if not distinct_by_ox:
        ordered_keys = sorted(comp.keys())
        for a in struct:
            cdict[a.element_id] += 1
        counts = [ int(cdict[k]) for k in ordered_keys ]
    else:
        for a in struct.atoms:
            if int(a.oxidation_state) != a.oxidation_state:
                cdict['%s%+f' % (a.element_id, a.oxidation_state)] += 1
            else:
                cdict['%s%+d' % (a.element_id, a.oxidation_state)] += 1
        ordered_keys = sorted([ k for k in cdict.keys() ])
        counts = [ int(cdict[k]) for k in ordered_keys ]

    if comments is not None:
        poscar = '# %s \n 1.0\n' %(comments)
    else:
        poscar = ' '.join(set(a.element_id for a in struct.atoms)) + '\n 1.0\n'
    cell = '\n'.join([ ' '.join([ '%f' % v  for v in vec ]) for vec in
        struct.cell ])
    poscar += cell +'\n'
    names = ' '.join( a for a in ordered_keys ) + '\n'
    ntypes = ' '.join( str(n) for n in counts ) + '\n'
    if not vasp4:
        poscar += names
    poscar += ntypes
    if direct:
        poscar += 'direct\n'
        for x,y,z in struct.coords:
            poscar += ' %.10f %.10f %.10f\n' % (x,y,z)
    else:
        poscar += 'cartesian\n'
        for x, y, z in struct.cartesian_coords:
            poscar += ' %.10f %.10f %.10f\n' % (x,y,z)

    if filename:
        open(filename, 'w').write(poscar)
    else:
        return poscar

def read(poscar, species=None):
    """
    Read a POSCAR format file.

    Reads VASP 4.x and 5.x format POSCAR files.

    Keyword Arguments:
        `species`:
            If the file is 4.x format and the title line doesn't indicate what
            species are present, you must supply them (in the correct order)
            with the `species` keyword.

    Raises:
        POSCARError: If species data is not available.

    Examples::
        
        >>> io.poscar.read(INSTALL_PATH+'/io/files/POSCAR_FCC')

    """

    # Initialize the structure output
    struct = st.Structure()

    # Read in the title block, and system sell
    poscar = open(poscar,'r')
    title = poscar.readline().strip()
    scale = float(poscar.readline().strip())
    s = float(scale)
    cell = [[ float(v) for v in poscar.readline().split() ],
            [ float(v) for v in poscar.readline().split() ],
            [ float(v) for v in poscar.readline().split() ]]
    cell = np.array(cell)

    if s > 0:
        struct.cell = cell*s
    else:
        struct.cell = cell
        struct.volume = -1*s

    # Determine whether POSCAR is in VASP 5 format
    #   VASP 5 has the elements listed after the 
    #   the cell parameters
    vasp5 = False
    _species = poscar.readline().strip().split()
    try:
        float(_species[0])
    except:
        vasp5 = True
        counts = [ int(v) for v in poscar.readline().split() ]

    # If the format is not VASP 5, the elements should
    #  have been listed in the title
    if not vasp5:
        counts = map(int, _species)
        if not species:
            _species = title.strip().split()
            for s in _species:
                if not s in qmpy.elements.keys():
                    msg = 'In VASP4.x format, title line MUST be species present'
                    raise POSCARError
        else:
            _species = species
    species = _species

    # Prepare a list of numbers of atom types
    atom_types = []
    for n,e in zip(counts, species):
        atom_types += [e]*n

<<<<<<< HEAD
    style = poscar.readline().strip()
=======
    # Determine whether coordinates are in direct or cartesian
>>>>>>> 2db93f00
    direct = False
    style = poscar.readline()

    if style[0].lower() == 's':
        # The POSCAR contains selective dynamics info
        style = poscar.readline()

    if style[0] in ['D', 'd']:
        direct = True

    # Read in the atom coordinates
    struct.natoms = sum(counts)
    struct.ntypes = len(counts)
    atoms = []
    inv = np.linalg.inv(cell).T
    for i in range(struct.natoms):
        atom = st.Atom()
        atom.element_id = atom_types[i]
        if direct:
            atom.coord = [ float(v) for v in poscar.readline().split()[0:3] ]
        else:
            cart = [ float(v) for v in poscar.readline().split()[0:3] ]
            atom.coord = np.dot(inv, cart)
        struct.add_atom(atom)
    struct.get_volume()
    struct.set_composition()
    return struct<|MERGE_RESOLUTION|>--- conflicted
+++ resolved
@@ -180,11 +180,7 @@
     for n,e in zip(counts, species):
         atom_types += [e]*n
 
-<<<<<<< HEAD
-    style = poscar.readline().strip()
-=======
     # Determine whether coordinates are in direct or cartesian
->>>>>>> 2db93f00
     direct = False
     style = poscar.readline()
 
