--- conflicted
+++ resolved
@@ -132,15 +132,10 @@
 
         for k,v in list(results.items()):
             results[k] = sorted(v, key=lambda x:
-<<<<<<< HEAD
-                    1000 if x.delta_e is None else x.delta_e)
-        results = sorted(list(results.items()), key=lambda x: -len(x[0].split('-')))
-=======
                     1000 if x.stability is None else x.stability)
             pro_name = [None if len(fe.entry.projects)==0 else fe.entry.projects[0].name for fe in results[k]]
             results[k] = zip(results[k], pro_name)
-        results = sorted(results.items(), key=lambda x: -len(x[0].split('-')))
->>>>>>> f3452207
+        results = sorted(list(results.items()), key=lambda x: -len(x[0].split('-')))
         data['results'] = results
         return render_to_response('materials/phasespace.html', 
                 data,
