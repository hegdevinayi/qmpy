from tempfile import mkstemp
import os.path

from django.http import HttpResponse
from django.template import RequestContext
from django.shortcuts import render_to_response
from django.core.context_processors import csrf

from qmpy import INSTALL_PATH
from qmpy.models import *
from ..tools import get_globals

def entry_view(request, entry_id):
    entry = Entry.objects.get(pk=entry_id)
    data = {'entry': entry}
<<<<<<< HEAD
=======

    if entry.structure_set.filter(label='static').count() != 0:
        data['entry_structure'] = entry.structure_set.filter(label='static')[0]
    elif entry.structure_set.filter(label='standard').count() != 0:
        data['entry_structure'] = entry.structure_set.filter(label='standard')[0]
    else:
        data['entry_structure'] = entry.input

>>>>>>> d74bd982
    data = get_globals(data)
    if request.method == 'POST':
        p = request.POST

        data['primitive'] = bool(int(p.get('primitive', '0')))
        if p.get('calculate'):
            t = Task.create(entry, 'static')
            t.save()

        if p.get('add_keyword'):
            kw = MetaData.get('Keyword', p['add_keyword'])
            kw.entry_set.add(entry)
        if p.get('add_hold'):
            hold = MetaData.get('Hold', p['add_hold'])
            hold.entry_set.add(entry)

    #pdf = get_pdf(entry.input)
    #data['pdf'] = pdf.get_flot_script()

    data.update(csrf(request))
    return render_to_response('materials/entry.html', 
            data, 
            RequestContext(request))


def keyword_view(request, keyword):
    key = MetaData.get('Keyword', keyword)

    data = get_globals()
    data['keyword'] = key
    return render_to_response('materials/keyword.html', 
            data, 
            RequestContext(request))

def duplicate_view(request, entry_id):
    entries = Entry.objects.filter(duplicate_of=entry_id)
    data = get_globals()
    data['entries'] = entries
    data['entry'] = Entry.objects.get(pk=entry_id)
    return render_to_response('materials/duplicates.html', 
            data, 
            RequestContext(request))
<|MERGE_RESOLUTION|>--- conflicted
+++ resolved
@@ -13,8 +13,6 @@
 def entry_view(request, entry_id):
     entry = Entry.objects.get(pk=entry_id)
     data = {'entry': entry}
-<<<<<<< HEAD
-=======
 
     if entry.structure_set.filter(label='static').count() != 0:
         data['entry_structure'] = entry.structure_set.filter(label='static')[0]
@@ -23,7 +21,6 @@
     else:
         data['entry_structure'] = entry.input
 
->>>>>>> d74bd982
     data = get_globals(data)
     if request.method == 'POST':
         p = request.POST
