--- conflicted
+++ resolved
@@ -1,14 +1,10 @@
 from entry import *
 from structure import *
 from composition import *
-<<<<<<< HEAD
-from chem_pots import *
-=======
 from discovery import *
 from chem_pots import *
 from element_groups import *
 from deposit import *
 
 def common_materials_view(request):
-    return render_to_response('materials/index.html', {})
->>>>>>> d74bd982
+    return render_to_response('materials/index.html', {})