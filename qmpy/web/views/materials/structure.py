from tempfile import mkstemp
import os.path
import csv
import cStringIO


from django.http import HttpResponse
from django.template import RequestContext
from django.shortcuts import render_to_response
from django.core.context_processors import csrf

from qmpy import INSTALL_PATH
from qmpy.models import *
from qmpy.io import write
from ..tools import get_globals

def structure_view(request, structure_id):
    structure = Structure.objects.get(pk=structure_id)
    data = get_globals()

    if request.method == "POST":
        p = request.POST
        data['primitive'] = bool(int(p['primitive']))
        if data['primitive']:
            structure.make_primitive()
        else:
            structure.make_conventional()

    atoms = [ {'element': a.element_id, 'x': a.x, 'y':a.y, 'z':a.z} 
            for a in structure ]

    lp = structure.lat_param_dict
    if abs(lp['a'] - lp['b']) < 1e-4:
        if abs(lp['a'] - lp['c']) < 1e-4:
            lpstr = 'a = b = c = %3f' % lp['a']
        else:
            lpstr = 'a = b = %3f, c = %3f' % ( lp['a'], lp['c'])
    else:
        lpstr = 'a = %3f, b = %3f, c = %3f' % (lp['a'], lp['b'], lp['c'])

    lpstr += '<br>'

    if abs(lp['alpha'] - lp['beta']) < 1e-2:
        if abs(lp['alpha'] - lp['gamma']) < 1e-2:
            lpstr += '&alpha; = &beta; = &gamma; = %3f' % lp['alpha']
        else:
            lpstr += '&alpha; = &beta; = %3f, &gamma; = %3f' % ( 
                     lp['alpha'], lp['gamma'])
    else:
        lpstr += '&alpha; = %3f, &beta; = %3f, &gamma; = %3f' % (
                 lp['alpha'], lp['beta'], lp['gamma'])

    pdf = structure.get_pdf()
    xrd = structure.get_xrd()

    data['structure'] = structure
    data['lpstr'] = lpstr
    data['pdf'] = pdf.plot().get_flot_script(div='pdf')
    data['xrd'] = xrd.plot().get_flot_script(div='xrd')
    data.update(csrf(request))
    return render_to_response('materials/structure.html', 
            data,
            RequestContext(request))

def export_structure(request, structure_id, convention='primitive', format='poscar'):
    s = Structure.objects.get(id=structure_id)
    structstr = write(s, format=format, convention=convention, wrap=True)
    fileobj = cStringIO.StringIO(structstr)
    return HttpResponse(fileobj.getvalue(), 'text/plain')

def prototype_view(request, name):
    proto = Prototype.objects.get(pk=name)
<<<<<<< HEAD
    data = get_globals()
    data['prototype'] = proto
    example = proto.entry_set.all()
=======
    n_stable = 0
    for entry in proto.entry_set.all():
        if entry.stable:
            n_stable += 1
    data = get_globals()
    data['prototype'] = proto
    data['n_stable'] = n_stable
>>>>>>> d74bd982
    if request.method == 'POST':
        data['primitive'] = request.POST.get('primitive')

    structure = proto.structure
    if not structure:
        example = proto.entry_set.all()
        if example.exists():
            structure = example[0].structure
    data['structure'] = structure

    data.update(csrf(request))
    return render_to_response('materials/prototype.html', 
            data,
            RequestContext(request))

def prototypes_view(request):
    data = get_globals()
    return render_to_response('materials/prototypes.html',
            data,
            RequestContext(request))

def export_xrd(request, structure_id):
    s = Structure.objects.get(pk=structure_id)
    xrd = s.get_xrd()
    data = '\n'.join([','.join(map(str,
        [p.two_theta, p.intensity, p.multiplicity, p.hkl[0]])) for p in
        xrd.peaks])
    f = cStringIO.StringIO(data)
    return HttpResponse(f.getvalue(), 'text/csv')

def export_kpoints(request, structure_id, mesh=8000):
    s = Structure.objects.get(pk=structure_id)
    c = Calculation()
    c.settings = {'kppra':float(mesh), 'gamma':True}
    c.input = s
    f = cStringIO.StringIO(c.get_kpoints())
    return HttpResponse(f.getvalue(), 'text/plain')<|MERGE_RESOLUTION|>--- conflicted
+++ resolved
@@ -70,11 +70,6 @@
 
 def prototype_view(request, name):
     proto = Prototype.objects.get(pk=name)
-<<<<<<< HEAD
-    data = get_globals()
-    data['prototype'] = proto
-    example = proto.entry_set.all()
-=======
     n_stable = 0
     for entry in proto.entry_set.all():
         if entry.stable:
@@ -82,7 +77,6 @@
     data = get_globals()
     data['prototype'] = proto
     data['n_stable'] = n_stable
->>>>>>> d74bd982
     if request.method == 'POST':
         data['primitive'] = request.POST.get('primitive')
 
