{% extends "base_site.html" %}
{% load admin_static %}
{% load i18n %}


{% block title %}
{% if search %}
{{search}}
{% else %}
OQMD | Search Phases
{% endif %}
{% endblock %}

{% block extrastyle %}
<link rel="stylesheet" type="text/css" href="{% static "css/flot.css" %}"/>
<style>
.comp {
    margin-left:15px
}
</style>
{% endblock %}

{% block extrascript %}
<script language="javascript" type="text/javascript" src={% static "js/jquery.flot.pie.js" %}></script>

{% if phase_comp %}
<script language="javascript" type="text/javascript">
  function labelFormatter(label, series) {
        return "<div style='font-size:12pt; text-align:center; padding:2px; color:black;'>" + label + "<br/>" + Math.round(series.percent) + "%</div>";
          }
  $(function() {
    $.plot("#phasecomp", {{ phase_comp | safe }}, {
      legend: {show: false,
      labelFormatter: function(label, series) {
      return '<a href="/materials/composition/'+label+'">'+label+'</a>';}
      },
      series: {
        pie: {
          show: true,
          label: {
            background: { opacity: 0},
            formatter: labelFormatter}
          }
        }
      });
    });
</script>
{% endif %}

<script language="javascript" type="text/javascript">
$(function() {
    {{ plot | safe }}
    });
</script>

{% if pd3d %}
<script type="text/javascript" src="https://cdn.plot.ly/plotly-1.49.4.min.js">
</script>
<script language="javascript" type="text/javascript">
$(function() {
    {{ pd3d | safe }}
    });
</script>
{% else %}
<script language="javascript" type="text/javascript">
$(function() {
    {{ pd | safe }}
    });
</script>
{% endif %}

<script type='text/javascript'>//<![CDATA[ 
window.onload=function(){
var theForm = document.getElementById('theForm');
var theInput = document.getElementById('subj');

theForm.onsubmit = function(e) {
    location = "/materials/composition/" + encodeURIComponent(theInput.value);
    return false;
}
}//]]>  

</script>
{% endblock %}

{% block content_title %}
{% if gs %}
<<<<<<< HEAD
  <h1> Composition: {{ composition.name }}</h1>
  <h1>&Delta;H = {{gs.energy | floatformat:-3}} eV/atom </h1>
  {% if singlephase %}
  <h1> Stable phase: <a href="/materials/entry/{{compound.id}}">
      {{ compound.name }}</a></h1>
  {% else %}
  <h1> No single stable phase, decomposes into:
    {% for p in phases %}
    {{p.link | safe}}
    {% endfor %} </h1>
=======
  <h1> Composition: {{ composition.html |safe }}</h1>
  {% if phase_type == 'stable' %}
  <p><span style="font-size:25px;background-color:green;color:white;font-weight:800;margin-left:15px">
      &nbsp;Stable Phase&nbsp;</span></p>
  <p class="comp"> 
    <b>Entry Link:</b> 
    <a href="/materials/entry/{{current_phase.formation.entry.id}}"
      target='_blank'>
     {{ composition.ground_state.html |safe}}
    </a>
  </p>
  <p class="comp"><b>&Delta;H:</b> {{delta_h | floatformat:-3}} eV/atom </p>
  <p class="comp"><b>Decomposition Energy:</b> {{ decomp_en | floatformat:-3}} eV/atom </p>
  <p class="comp"> <b>Competing Phases: </b> {{ phase_links |safeseq |join:" + " }} </p>

  {% elif phase_type == 'unstable' %}
  <p><span style="font-size:25px;background-color:red;color:white;font-weight:800;margin-left:15px">
      &nbsp;Unstable Phase&nbsp;</span></p>
  <p class="comp"> 
    <b>Entry Link:</b> 
    <a href="/materials/entry/{{current_phase.formation.entry.id}}"
      target='_blank'>
      {{ composition.ground_state.html |safe}}
    </a>
  </p>
  <p class="comp"><b>&Delta;H:</b> {{delta_h | floatformat:-3}} eV/atom </p>
  <p class="comp"><b>Hull Distance:</b> {{ hull_dis | floatformat:-3}} eV/atom </p>
  <p class="comp"> <b>Decompose Into: </b> {{ phase_links |safeseq |join:" + " }} </p>
  {% elif phase_type == 'nophase' %}
  <p><span style="font-size:25px;background-color:lightblue;color:white;font-weight:800;margin-left:15px">
      &nbsp;No Single Phase&nbsp;</span></p>
  <p class="comp"><b>&Delta;H:</b> {{delta_h | floatformat:-3}} eV/atom </p>
  <p class="comp"> <b>Decompose Into: </b> {{ phase_links |safeseq |join:" + " }} </p>
>>>>>>> d74bd982
  {% endif %}
{% endif %}
{% if composition.experiment %}
<p class="comp" style="font-size:18px"><u><b>Expt &Delta;H:</b> {{ composition.experiment | floatformat:-3 }} eV/atom</u></p>
{% endif %}
{% endblock %}

{% block content %}
{% if gs %}
<div class="box">
  This composition appears in the {{ space }} region of phase space. It's relative stability is shown in the {{ space }} phase diagram (left). The relative stability of all other phases at this composition (and the combination of other stable phases, if no compound at this composition is stable) is shown in the relative stability plot (right).
  <div>
    {% if pd3d %}
    <div style="width:600px;height:500px;margin:1px;float:left">
      <div id="phasediagram" class="flot-placeholder"></div>
    </div>

    <div style="width:200px;height:500px;margin:1px;margin-left:10px;float:left">
      <div id="placeholder" class="flot-placeholder"></div>
    </div>
    {% else %}
    <div style="width:500px;height:400px;margin:40px;float:left">
      <div id="phasediagram" class="flot-placeholder"></div>
    </div>

    <div style="width:200px;height:400px;margin:40px;float:left">
      <div id="placeholder" class="flot-placeholder"></div>
    </div>
    {% endif %}
  </div>
</div>
{% endif %}

{% if results %}
<div style="padding-top:20px;float:left">
<h1> Compounds at this composition </h1>
<table>
<thead>
  <tr>
    <th>ID</th>
    <th>Composition</th>
    <th>Spacegroup</th>
    <th>Formation Energy [eV/atom]</th>
    <th>Stability [eV/atom]</th>
    <th>Prototype</th>
    <th># of atoms</th>
    <th>Reference</th>
  </tr>
</thead>

<tbody>
  {% for fe in results %}
  <tr class=clickableRow href="/materials/entry/{{ fe.entry.id }}">
    <td>{{ fe.entry.id }}</td>
    <td>{{ fe.entry.html | safe }}</td>
    <td>{{ fe.entry.structure.spacegroup.symbol }}</td>
    <td>{{ fe.delta_e |floatformat:-3 }}</td>
    {% if fe.stability < 0 %}
    	<td>{{ 0 }}</td>
    {% else %}
    	<td>{{ fe.stability |floatformat:-3 }}</td>
    {% endif %}
    <td>{{ fe.entry.prototype.name }}</td>
    <td>{{ fe.entry.natoms }}</td>
    <td>{{ fe.entry.reference.citation }}</td>
  </tr>
  {% endfor %}
</tbody>
</table>
</div>

{% endif %}

{% endblock %}

{% block sidebar %}
<div id="sidebar" class="box">
  <h2 class="subhead"> Search for a composition or region </h2>
  <form id="theForm">
    <input id='subj' value="{{ search }}"/>
    <input type='submit'/>
  </form>
  Examples:<br>
  <ul>
    <li>Al2O3
    <li>LiFeO2
    <li>Cu2MnAl
    <li>Fe-O
    <li>Ni-Ti-Al
  </ul>

</div>
{% endblock %}<|MERGE_RESOLUTION|>--- conflicted
+++ resolved
@@ -85,18 +85,6 @@
 
 {% block content_title %}
 {% if gs %}
-<<<<<<< HEAD
-  <h1> Composition: {{ composition.name }}</h1>
-  <h1>&Delta;H = {{gs.energy | floatformat:-3}} eV/atom </h1>
-  {% if singlephase %}
-  <h1> Stable phase: <a href="/materials/entry/{{compound.id}}">
-      {{ compound.name }}</a></h1>
-  {% else %}
-  <h1> No single stable phase, decomposes into:
-    {% for p in phases %}
-    {{p.link | safe}}
-    {% endfor %} </h1>
-=======
   <h1> Composition: {{ composition.html |safe }}</h1>
   {% if phase_type == 'stable' %}
   <p><span style="font-size:25px;background-color:green;color:white;font-weight:800;margin-left:15px">
@@ -130,7 +118,6 @@
       &nbsp;No Single Phase&nbsp;</span></p>
   <p class="comp"><b>&Delta;H:</b> {{delta_h | floatformat:-3}} eV/atom </p>
   <p class="comp"> <b>Decompose Into: </b> {{ phase_links |safeseq |join:" + " }} </p>
->>>>>>> d74bd982
   {% endif %}
 {% endif %}
 {% if composition.experiment %}
