--- conflicted
+++ resolved
@@ -40,26 +40,12 @@
 	{% if entry.composition.experiment %}
 	<li>Experimental Heat of Formation (298K): {{ entry.composition.experiment | floatformat:3 }} eV/atom</li>
 	{% endif %}
-<<<<<<< HEAD
-  {% if entry.duplicate_of %}
-  <!-- [[v]] -->
-  <!-- added an extra if here to check if the entry is a duplicate of only itself -->
-    {% if not entry.duplicate_of_id == entry.id %}
-	<li>Duplicate of:
-  <a href="/materials/entry/{{ entry.duplicate_of_id }}">Entry {{entry.duplicate_of_id}}</a>
-    {% endif %}
-  {% endif %}
-  <!-- [[v]] -->
-  <!-- changed elif to if in the line below and ended the previous if on the line above-->
-  </li>{% if entry.duplicates.all %} 
-=======
     {% if not entry.duplicate_of.id == entry.id %}
 	<li>Duplicate of:
     <a href="/materials/entry/{{ entry.duplicate_of.id }}">Entry {{entry.duplicate_of.id}}</a>
     {% endif %}
   </li>
   {% if entry.duplicates.all %}
->>>>>>> d74bd982
   <li>See also: 
   <a href="/materials/duplicates/{{ entry.id }}">duplicates list</a>
   {% endif %}
@@ -69,19 +55,11 @@
 	<a href="/materials/prototype/{{ entry.prototype_id }}">{{entry.prototype_id}}</a>
 	</li>{% endif %}
 
-<<<<<<< HEAD
-  <li> Structure: <a href="/materials/structure/{{entry.structure.id}}">
-    {{entry.structure.id}}</a></li>
-  <li> Spacegroup: <a href="/analysis/symmetry/spacegroup/{{entry.structure.spacegroup}}">
-    {{entry.structure.spacegroup.symbol}}</a></li>
-  <li> # of atoms: {{entry.structure.natoms}}</li>
-=======
   <li> Structure: <a href="/materials/structure/{{entry_structure.id}}">
     {{entry_structure.id}}</a></li>
   <li> Spacegroup: <a href="/analysis/spacegroup/{{entry_structure.spacegroup}}">
     {{entry_structure.spacegroup.symbol}}</a></li>
   <li> # of atoms: {{entry_structure.natoms}}</li>
->>>>>>> d74bd982
 
   <li> Path: {{entry.path}} </li>
 
@@ -147,8 +125,6 @@
 
 {% block sidebar %}
 <div id="sidebar" class="box">
-<<<<<<< HEAD
-=======
   {% if not entry.tasks %}
   <h1> Control Panel</h1>
   <form action="" method="post">{% csrf_token %}
@@ -169,7 +145,6 @@
     <input type="submit">
   </form>
 
->>>>>>> d74bd982
   <h1> Visualization </h1>
   {% if entry.natoms > 200 %}
   Structure contains more than 200 atoms, so is not being displayed. <br>
