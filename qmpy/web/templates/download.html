--- conflicted
+++ resolved
@@ -10,21 +10,13 @@
 
 {% block content %}
 
-<<<<<<< HEAD
-<h1>Download</h1>
+<h1> Download </h1>
+<h2> Last updated on: {{ updated_on }}</h2>
 
 <h2>OQMD v1.1</h2>
 An incremental release with minor changes but a large number of new structures added. Release notes will be made available shortly!<br>
 Download the database here: <a href="{% static 'downloads/qmdb__v1_1__102016.sql.gz' %}">qmdb__v1_1__102016.sql.gz</a><br>
 The new codebase to support it will soon be available on PyPI<br><br><br>
-=======
-<h1> Download </h1>
-<h2> Last updated on: {{ updated_on }}</h2>
-
-<p>
-Download the database at: <a href="{% static 'downloads/qmdb.sql.gz' %}">Download</a>
-</p>
->>>>>>> d74bd982
 
 <h2>OQMD v1.0</h2>
 The first release of OQMD retroactively called v1.0. Release notes will be made available shortly!<br>
