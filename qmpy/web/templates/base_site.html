{% extends "base.html" %}
{% load admin_static %}
{% load i18n %}

{% block title %} OQMD | The Open Quantum Materials Database {% endblock %}

{% block branding %}
<<<<<<< HEAD
<h1> OQMD:</h1>
<h2> The Open Quantum Materials Database</h2>
=======
<a href="/">
<img src="{% static "img/new_logo_oqmd.png" %}" width=300 alt="New logo">
</a>

>>>>>>> d74bd982
{% endblock %}

{% block global-warning %}
{% if global_warnings %}
{% for message in global_warnings %}
Warning: {{ message.value }}<br>
{% endfor %}
{% endif %}
{% endblock %}

{% block global-info %}
{% if global_info %}
{% for message in global_info %}
<<<<<<< HEAD
<b>Newsflash:</b> {{ message.value }} <small>(Download it <a href="http://oqmd.org/download/">here</a>.)</small><br>
=======
Notice: {{ message.value }}<br>
>>>>>>> d74bd982
{% endfor %}
{% endif %}
{% endblock %}

{% block auth %}
{% if user.is_authenticated %}
Welcome, {{ user.username }}.<br>
{% endif %}

{% endblock %}

{% block nav-global %}
<ul>
	<li><a href="/">Home</a></li>

	<li><a href="/materials/">Materials</a>
  <ul>
<<<<<<< HEAD
    <li> <a href="/materials/composition">Search</a></li>
=======
    <li> <a href="/materials/composition">Search Phases</a></li>
    <li> <a href="/api/search">Search Materials</a></li>
    <li> <a href="/materials/discovery">Compound discovery</a> </li>
  </ul>
  <li><a href="/computing/">Computing</a>
  <ul>
    <li> <a href="/computing/hosts">Hosts</a>
      <ul>
        {% for host in host_list %}
        <li> <a href="/computing/host/{{host.name}}">
          {{host.name}}</a></li>
        {% endfor %} </ul></li>
    <li> <a href="/computing/projects">Projects</a>
      <ul>
        {% for project in project_list %}
          {% if project.active %}
            <li> <a href="/computing/project/{{project.name}}">{{project.name}}</a></li>
          {% endif %}
        {% endfor %}
      </ul>
    </li>
    <li> <a href="/computing/queue">Queue</a></li>
>>>>>>> d74bd982
  </ul>
	<li><a href="/analysis/">Analysis</a>
  <ul>
    <li> <a href="/analysis/gclp/">GCLP</a> </li>
    <li> <a href="/analysis/phase_diagram/">Phase Diagrams</a> </li>
    <li> <a href="/analysis/visualize">Visualize</a></li>
  </ul>

	<li><a href="/documentation/overview">Documentation</a>
  <ul>
    <li> <a href="/documentation/vasp">DFT settings</a></li>
    <li> <a href="{% static "docs/index.html" %}">Python API</a></li>
    <li> <a href="/documentation/structures">Structure sources</a></li>
    <li> <a href="/documentation/publications">Publications</a></li>
    <li> <a href="/faq">FAQ</a></li>
  </ul>

	<li><a href="/api">API</a>
  <ul>
    <li> <a href="/oqmdapi/formationenergy">OQMD API</a></li>
    <li> <a href="/optimade/structures">Optimade API</a></li>
    <li> <a href="{% static "docs/restful.html" %}">RESTful API Documentation</a></li>
  </ul>

	<li><a href="/download/">Download</a></li>
</ul>
{% endblock %}

{% block footer %}
<hr>
<div style="width:200px;float:left">
	Contact us by <a href="mailto:oqmd.questions@gmail.com">e-mail</a></div>
<div style="width:400px;float:right;text-align:right">
<<<<<<< HEAD
	If you are using any results from this website, please reference this work as shown <a href="/documentation/publications">here</a></div>
=======
	If you are using any results from this website, 
        please reference this work as shown <a href="/documentation/publications">here</a></div>
>>>>>>> d74bd982
{% endblock %}<|MERGE_RESOLUTION|>--- conflicted
+++ resolved
@@ -5,15 +5,10 @@
 {% block title %} OQMD | The Open Quantum Materials Database {% endblock %}
 
 {% block branding %}
-<<<<<<< HEAD
-<h1> OQMD:</h1>
-<h2> The Open Quantum Materials Database</h2>
-=======
 <a href="/">
 <img src="{% static "img/new_logo_oqmd.png" %}" width=300 alt="New logo">
 </a>
 
->>>>>>> d74bd982
 {% endblock %}
 
 {% block global-warning %}
@@ -27,11 +22,7 @@
 {% block global-info %}
 {% if global_info %}
 {% for message in global_info %}
-<<<<<<< HEAD
-<b>Newsflash:</b> {{ message.value }} <small>(Download it <a href="http://oqmd.org/download/">here</a>.)</small><br>
-=======
 Notice: {{ message.value }}<br>
->>>>>>> d74bd982
 {% endfor %}
 {% endif %}
 {% endblock %}
@@ -49,9 +40,6 @@
 
 	<li><a href="/materials/">Materials</a>
   <ul>
-<<<<<<< HEAD
-    <li> <a href="/materials/composition">Search</a></li>
-=======
     <li> <a href="/materials/composition">Search Phases</a></li>
     <li> <a href="/api/search">Search Materials</a></li>
     <li> <a href="/materials/discovery">Compound discovery</a> </li>
@@ -74,7 +62,6 @@
       </ul>
     </li>
     <li> <a href="/computing/queue">Queue</a></li>
->>>>>>> d74bd982
   </ul>
 	<li><a href="/analysis/">Analysis</a>
   <ul>
@@ -108,10 +95,6 @@
 <div style="width:200px;float:left">
 	Contact us by <a href="mailto:oqmd.questions@gmail.com">e-mail</a></div>
 <div style="width:400px;float:right;text-align:right">
-<<<<<<< HEAD
-	If you are using any results from this website, please reference this work as shown <a href="/documentation/publications">here</a></div>
-=======
 	If you are using any results from this website, 
         please reference this work as shown <a href="/documentation/publications">here</a></div>
->>>>>>> d74bd982
 {% endblock %}