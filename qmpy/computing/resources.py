from datetime import datetime, timedelta
import time
import random
import subprocess
import os
import os.path
import time
from collections import defaultdict
import json
import logging
import numbers
import yaml

from django.db import models
from django.contrib.auth.models import AbstractUser
import pexpect, getpass

import qmpy
from qmpy.db.custom import DictField
import queue as queue
import threading

logger = logging.getLogger(__name__)

def is_yes(string):
    char = string.lower()[0]
    if char == 'n':
        return False
    if char == 'y':
        return True
    return None

class AllocationError(Exception):
    """Problem with the allocation"""

class SubmissionError(Exception):
    """Failed to submit a job"""

class User(AbstractUser):
    """
    User model - stores an oqmd users information.

    Relationships:
        | :mod:`~qmpy.Account` via account_set
        | :mod:`~qmpy.Allocation` via allocation_set
        | :mod:`~qmpy.Project` via project_set

    Attributes:
        | id
        | username
        | first_name
        | last_name
        | date_joined
        | is_active
        | is_staff
        | is_superuser
        | last_login
        | email

    """

    class Meta:
        app_label = 'qmpy'
        db_table = 'users'

    @property
    def running(self):
        return queue.Job.objects.filter(account__user=self, state=1)

    @classmethod
    def get(cls, name):
        try:
            return cls.objects.get(username=name)
        except cls.DoesNotExist:
            return cls(username=name)

    @staticmethod
    def create():
        username = raw_input("Username: ")
        email = raw_input("E-mail address: ")
        user, new = User.objects.get_or_create(username=username)
        if not new:
            print 'User by that name exists!'
            print 'Please try a new name, or exit with Ctrl-x'
            return User.create()
        print 'Okay, user created!'
        user.save()
        user.create_accounts()
        #user.assign_allocations()
        return user

    def create_accounts(self):
        msg = 'Would you like to create cluster accounts for this user?'
        ans = is_yes(raw_input(msg+' [y/n]: '))
        if ans is False:
            return
        elif ans is None:
            print "I didn't understand that command."
            return self.create_accounts()

        msg = 'Does user %s have an account on %s? [y/n]: '
        msg2 = 'What is %s\'s username on %s?: '
        msg3 = 'On %s@%s where should calculations be run? (absolute path): '
        known = self.account_set.values_list('host__name', flat=True)
        for host in Host.objects.exclude(name__in=known):
            ans = raw_input(msg % (self.username, host.name))
            ans = is_yes(ans)
            if ans is False:
                continue
            uname = raw_input(msg2 % (self.username, host.name))
            acct, new = Account.objects.get_or_create(user=self, host=host)
            if not new:
                print 'Account exists!'
                continue
            path = raw_input(msg3 % (self.username, host.name))
            acct.run_path = path
            acct.username = uname.strip()
            acct.save()
            acct.create_passwordless_ssh()

class Host(models.Model):
    """
    Host model - stores all host information for a cluster.

    Relationships:
        | account
        | allocation

    Attributes:
        | name: Primary key.
        | binaries: dict of label:path pairs for vasp binaries.
        | check_queue: Path to showq command
        | checked_time: datetime object for the last time the queue was 
        |   checked.
        | hostname: Full host name. 
        | ip_address: Full ip address.
        | nodes: Total number of nodes.
        | ppn: Number of processors per node.
        | running: dict of PBS_ID:state pairs.
        | sub_script: Path to qsub command
        | sub_text: Path to queue file template.
        | utilization: Number of active cores (based on showq).
        | walltime: Maximum walltime on the machine.
        | state: State code. 1=Up, 0=Full (auto-resets to 1 when jobs are
        |   collected), -1=Down.

    """
    name = models.CharField(max_length=63, primary_key=True)
    ip_address = models.IPAddressField(null=True)
    hostname = models.CharField(max_length=255)
    binaries = DictField()
    ppn = models.IntegerField(default=8)
    nodes = models.IntegerField(default=30)
    walltime = models.IntegerField(default=3600*24)
    sub_script = models.CharField(max_length=120)
    sub_text = models.TextField(default='/usr/local/bin/qsub')
    check_queue = models.CharField(max_length=180,
            default='/usr/local/maui/bin/showq')
    checked_time = models.DateTimeField(default=datetime.min)
    running = DictField()
    utilization = models.IntegerField(default=0)
    state = models.IntegerField(default=1)

    class Meta:
        app_label = 'qmpy'
        db_table = 'hosts'

    def __str__(self):
        return self.name

    @staticmethod
    def create():
        """
        Classmethod to create a Host model. Script will ask you questions about
        the host to add, and will return the created Host.

        """
        host = {}
        host['name'] = raw_input('Hostname:')
        if Host.objects.filter(name=host['name']).exists():
            print 'Host by that name already exists!'
            exit(-1)
        host['ip_address'] = raw_input('IP Address:')
        if Host.objects.filter(ip_address=host['ip_address']).exists():
            print 'Host at that address already exists!'
            exit(-1)
        host['ppn'] = raw_input('Processors per node:')
        host['nodes'] = raw_input('Max nodes to run on:')
        host['sub_script'] = raw_input('Command to submit a script '
                '(e.g. /usr/local/bin/qsub):')
        host['check_queue'] = raw_input('Command for showq (e.g.'
                '/usr/local/maui/bin/showq):')
        host['sub_text'] = raw_input('Path to qfile template:')
        h = Host(**host)
        h.save()

    @classmethod
    def get(cls, name):
        try:
            return cls.objects.get(name=name)
        except cls.DoesNotExist:
            return cls(name=name)

    @property
    def accounts(self):
        return list(self.account_set.all())

    @property
    def jobs(self):
        jobs = []
        for acct in self.accounts:
            jobs += list(acct.job_set.filter(state=1))
        return jobs

    @property
    def active(self):
        if self.state < 1:
            return False
        elif self.utilization > 5*self.nodes*self.ppn:
            return False
        else:
            return True

    @property
    def percent_utilization(self):
        return 100. * float(self.utilization) / (self.nodes*self.ppn)

    def get_utilization(self):
        util = 0
        for acct in self.account_set.all():
            for job in acct.job_set.filter(state=1):
                util += job.ncpus
        self.utilization = util
        return util

    def get_project(self):
        """
        Out of the active projects able to run on this host,
          select one at random

        Output:
            Project, Active project able to run on this host
        """
        proj = Project.objects.filter(allocations__host=self, state=1)
        proj = proj.filter(task__state=0)
        if proj.exists():
            return random.choice(list(proj.distinct()))

    def get_tasks(self, project=None):
        tasks = queue.Task.objects.filter(state=0)
        if project is None:
            project = self.get_project()
            if project is None:
                return
        tasks = tasks.filter(project_set=project)
        tasks = tasks.filter(project_set__allocations__host=self)
        tasks = tasks.filter(project_set__users__account__host=self)
        return tasks.order_by('priority', 'id')

    @property
    def qfile(self):
        return open(self.sub_text).read()

    def get_binary(self, key):
        return self.binaries[key]

    def _try_login(self, timeout=5.0):
        def _login():
            self._tmp_acct = Allocation.get('b1004').get_account()
            self._tmp_ssh = 'ssh {user}@{host} "{cmd}"'.format(
                    user=self._tmp_acct.user.username,
                    host=self._tmp_acct.host.ip_address,
                    cmd='whoami')
            self._tmp_proc = subprocess.Popen(self._tmp_ssh, shell=True,
                    stdout=subprocess.PIPE, stderr=subprocess.PIPE)
            stdout, stderr = self._tmp_proc.communicate()
            if stdout.strip() == self._tmp_acct.user.username:
                print "quest is up"
        
        self._tmp_thread = threading.Thread(target=_login)
        self._tmp_thread.start()

        self._tmp_thread.join(timeout)
        if self._tmp_thread.is_alive():
            print "unable login on quest"
            self._tmp_proc.terminate()
            self._tmp_thread.join()
        return self._tmp_proc.returncode

    def check_host(self):
        """Pings the host to see if it is online. Returns False if it is
        offline."""
        ret = subprocess.call("ping -c 1 -w 1 %s" % self.ip_address,
                shell=True,
                stdout=open('/dev/null', 'w'),
                stderr=subprocess.STDOUT)

        if ret == 0:
            self.state = 1
            self.save()
            write_resources()
            return True
        else:
            """Sometimes quest refuses to respond to ping requests. So, try
            logging into it using an(y) account. Trying executing a command and
            see if it is successful."""
            if self.name == 'quest':
                if self._try_login() == 0:
                    self.state = 1
                    self.save()
                    write_resources()
                    return True
            self.state = -2
            self.save()
            return False

    @property
    def running_now(self):
        if not self.state == 1:
            return {}
        if datetime.now() + timedelta(seconds=-60) > self.checked_time:
            self.check_running()
        return self.running

    def check_running(self):
        """
        Uses the hosts data and one of the associated accounts to check the PBS
        queue on the Host. If it has been checked in the last 2 minutes, it
        will return the previously returned result.

        """
        self.checked_time = datetime.now()
        if not self.state == 1:
            self.running = {}
            self.save()
            return
        account = random.choice(self.accounts)
        raw_data = account.execute(self.check_queue)
        running = {}
        if not raw_data:
            return

        ## < Mohan
        if 'squeue' in self.check_queue:
            for line in raw_data.strip().split('\n'):
                if 'JOBID' in line:
                    continue
                line = line.split()

                try:
                    qid = int(line[0])
                    running[qid] = {
                            'user':line[3],
                            'state':line[4],
                            'proc':int(line[6])*self.ppn}
                except:
                    pass

        else:
            for line in raw_data.strip().split('\n'):
                if 'Active Jobs' in line:
                    continue
                line = line.split()
                if len(line) != 9:
                    continue
                try:
                    # < Mohan
                    if 'Moab' in line[0]:
                        qid = int(line[0].strip().split('.')[1])
                    else:
                        qid = int(line[0])
                    running[qid] = {
                            'user':line[1],
                            'state':line[2],
                            'proc':int(line[3])}
                    # Mohan >
                except:
                    pass
        ## Mohan >

        self.running = running
        self.save()
        
    def get_running(self):
        if self.running is not None:
            return self.running
        else:
            return {}

    def activate(self):
        """
        Allow jobs to be run on this system. Remember to save() to enact change
        """
        self.state = 1
    
    def deactivate(self):
        """
        Prevent new jobs from being started on this system. 
        Remember to save() changes
        """
        self.state = -1

    @property
    def utilization_by_project(self):
        utilization = defaultdict(int)
        for job in self.jobs:
            projects = job.task.project_set.all()
            for p in projects:
                utilization[str(p.name)] += float(job.ncpus)/len(projects)
        if self.ppn*self.nodes > sum(utilization.values()):
            utilization["Idle"] = self.ppn*self.nodes - sum(utilization.values())
        return utilization

    @property
    def utilization_json(self):
        series = []
        for k, v in self.utilization_by_project.items():
            series.append({'data':v, 'label':k})
        return json.dumps(series)

    @property
    def ncpus(self):
        return self.ppn * self.nodes

#===============================================================================#

class Account(models.Model):
    """ 
    Base class for a `User` account on a `Host`. 

    Attributes:
        | host
        | id
        | job
        | run_path
        | state
        | user
        | username

    """

    user = models.ForeignKey(User)
    host = models.ForeignKey(Host)
    username = models.CharField(max_length=255)
    run_path = models.TextField()
    state = models.IntegerField(default=1)

    class Meta:
        app_label = 'qmpy'
        db_table = 'accounts'

    def __str__(self):
        return '{user}@{host}'.format(user=self.user.username, 
                host=self.host.name)

    @classmethod
    def get(cls, user, host):
        try:
            return Account.objects.get(user=user, host=host)
        except cls.DoesNotExist:
            return Account(host=host, user=user)

<<<<<<< HEAD
    def create_passwordless_ssh(self, key='id_dsa', origin=None):
=======
    def create_passwordless_ssh(self, key='id_rsa', origin=None):
>>>>>>> d74bd982
        msg = 'password for {user}@{host}: '
        if origin is None:
            origin = '/home/{user}/.ssh'.format(user=getpass.getuser())

        pas = getpass.getpass(msg.format(user=self.username, host=self.host.name))
        msg = '/usr/bin/ssh {user}@{host} touch'
        msg += ' /home/{user}/.ssh/authorized_keys'
        p = pexpect.spawn(msg.format(
                    origin=origin, key=key, 
                    user=self.username, host=self.host.ip_address))
        p.expect('assword:')
        p.sendline(pas)
        time.sleep(2)
        p.close()

        msg = '/usr/bin/scp {origin}/{key} {user}@{host}:/home/{user}/.ssh/'
        p = pexpect.spawn(msg.format(
                    origin=origin, key=key, 
                    user=self.username, host=self.host.ip_address))
        p.expect('assword:')
        p.sendline(pas)
        time.sleep(2)
        p.close()

        msg = '/usr/bin/ssh {user}@{host}'
        msg += ' chmod 600 /home/{user}/.ssh/authorized_keys'
        p = pexpect.spawn(msg.format(
                    origin=origin, key=key, 
                    user=self.username, host=self.host.ip_address))
        p.expect('assword:')
        p.sendline(pas)
        time.sleep(2)
        p.close()

        msg = '/usr/bin/ssh-copy-id -i {origin}/{key} {user}@{host}'
        p = pexpect.spawn(msg.format(
                    origin=origin, key=key, 
                    user=self.username, host=self.host.ip_address))
        p.expect('assword:')
        p.sendline(pas)
        time.sleep(2)
        p.close()

        print 'Great! Lets test it real quick...'
        out = self.execute('whoami')
        if out == '%s\n' % self.username: 
            print 'Awesome! It worked!'
        else:
            print 'Something appears to be wrong, talk to Scott...'

    @property
    def active(self):
        if self.state < 1:
            return False
        elif not self.host.active:
            return False
        else:
            return True

    def submit(self, path=None, run_path=None, qfile=None):
        self.execute('mkdir %s' % run_path, ignore_output=True)
        self.copy(folder=path, file='*', destination=run_path)
        cmd = 'command cd {path} && {sub} {qfile}'.format(
                path=run_path,
                sub=self.host.sub_script,
                qfile=qfile)
        stdout = self.execute(cmd)

        ## < Mohan
        if 'sbatch' in self.host.sub_script:
            jid = int(stdout.strip().split()[-1])
            return jid

        else:
            # < Mohan
            tmp = stdout.strip().split()[0]
            if 'Moab' in tmp:
                jid = int(tmp.split('.')[1])
            else:
                jid = int(tmp.split('.')[0])
            # Mohan >
        ## Mohan >

        return jid

    def execute(self, command='exit 0', ignore_output=False):
        ssh = 'ssh {user}@{host} \'{cmd}\''.format(
                user=self.username,
                host=self.host.ip_address,
                cmd=command)

        logging.debug(ssh)

        call = subprocess.Popen(ssh, shell=True,
                stdout=subprocess.PIPE,
                stderr=subprocess.PIPE)
        stdout, stderr = call.communicate()

        logging.debug('stdout: %s' % stdout)
        logging.debug('stderr: %s' % stderr)
        if stderr and not ignore_output:
            logging.warn('WARNING: %s' % stderr)
            logging.warn('(u, h, cmd) = {}, {}, {}'.format(self.username, self.host, command))
        return stdout

    def copy(self, destination=None, to=None, # where to send the stuff
            fr=None, file=None, folder=None, # what to send
            clear_dest_dir=False, move=False): # some conditions on sending it

        if destination is None:
            destination = self.run_path
        if to is None:
            to = self
        if fr is None:
            if to == 'local':
                fr = self
            else:
                fr = 'local'

        assert (isinstance(to, Account) or to == 'local')
        assert (isinstance(fr, Account) or fr == 'local')
        assert ( not (file is None and folder is None) )

        send_dir = False
        if file is None:
            send_dir = True
        elif folder is None:
            folder = os.path.dirname(file)
            file = os.path.basename(file)
        
        if clear_dest_dir:
            if to == 'local':
                command = subprocess.Popen('rm -f "%s"/*' % destination,
                                                  stderr=subprocess.PIPE,
                                                  stdout=subprocess.PIPE)
                stdout, stderr = command.communicate()
            else:
                stdout, stderr = self.execute('rm -f "%/"*' % destination)
            logging.debug('stdout: %s' % stdout)
            
        if fr == 'local':
            scp = 'scp '
        else:
            scp = 'scp {user}@{host}:'.format(
                    user=fr.username, host=fr.host.ip_address)

        if not file:
            scp += '-r '

        if send_dir:
            scp += os.path.abspath("{}".format(folder))
        else:
            scp += '"{path}"/{file}'.format(
                    path=os.path.abspath(folder), file=file)

        if to == 'local':
            scp += ' '+destination
        else:
            scp += ' {user}@{host}:"{path}"'.format(
                user=to.username, host=to.host.ip_address, 
                path=os.path.abspath(destination))

        logging.debug('copy command: %s' % scp)
        cmd = subprocess.Popen(scp,
                shell=True,
                stdout=subprocess.PIPE,
                stderr=subprocess.PIPE)
        stdout, stderr = cmd.communicate()
        logging.debug('stdout: %s' % stdout)
        logging.debug('stderr: %s' % stderr)

        if move:
            if send_dir:
                rmcmd = 'rm -rf "{path}"'.format(path=os.path.abspath(folder))
            else:
                rmcmd = 'rm -f "{path}/"{file}'.format(file=file,
                        path=os.path.abspath(folder))
            logging.debug('wiping source: %s' % rmcmd)
            stdout = fr.execute(rmcmd)
            logging.debug('output: %s' % stdout)

#===============================================================================#

class Allocation(models.Model):
    """
    Base class for an Allocation on a computing resources.

    Attributes:
        | host
        | job
        | key
        | name
        | project
        | state
        | users

    """
    name = models.CharField(max_length=63, primary_key=True)
    key = models.CharField(max_length=100, default='')

    host = models.ForeignKey(Host)
    users = models.ManyToManyField(User)
    state = models.IntegerField(default=1)
    
    class Meta:
        app_label = 'qmpy'
        db_table = 'allocations'

    def __str__(self):
        return self.name
    
    @classmethod
    def create(self):
        name = raw_input('Name your allocation:')
        if Allocation.objects.filter(name=name).exists():
            print 'Allocation by that name already exists!'
            exit(-1)
        host = raw_input('Which cluster is this allocation on?')
        if not Host.objects.filter(name=host).exists():
            print "This host doesn't exist!"
            exit(-1)
        host = Host.objects.get(name=host)
        alloc = Allocation(name=name, host=host)
        alloc.save()
        print 'Now we will assign users to this allocation'
        for acct in Account.objects.filter(host=host):
            inc = raw_input('Can %s use this allocation? y/n [y]:' % 
                    acct.user.username )
            if inc == 'y' or inc == '':
                alloc.users.add(acct.user)
        print 'If this allocation requires a special password, enter',
        key = raw_input('it now:')
        alloc.key=key
        alloc.save()

    @classmethod
    def get(cls, name):
        try:
            return cls.objects.get(name=name)
        except cls.DoesNotExist:
            return cls(name=name)

    @property
    def active(self):
        if self.state < 1:
            return False
        elif not self.host.active:
            return False
        else:
            return True

    def get_user(self):
        return random.choice(self.users.filter(state=1))

    def get_account(self, users=None):
        if users is None:
            users = self.users.all()
        user = random.choice(list(users))
        return user.account_set.get(host=self.host)

    @property
    def percent_utilization(self):
        return self.host.percent_utilization

#===============================================================================#

class Project(models.Model):
    """
    Base class for a project within qmpy. 

    Attributes:
        | allocations
        | entry
        | name
        | priority
        | state
        | task
        | users

    """
    name = models.CharField(max_length=63, primary_key=True)
    priority = models.IntegerField(default=0)

    users = models.ManyToManyField(User)
    allocations = models.ManyToManyField(Allocation)
    state = models.IntegerField(default=1)
    class Meta:
        app_label = 'qmpy'
        db_table = 'projects'

    def __str__(self):
        return self.name

    @classmethod
    def get(cls, name):
        if isinstance(name, cls):
            return name
        try:
            return cls.objects.get(name=name)
        except cls.DoesNotExist:
            return cls(name=name)

    @property
    def completed(self):
        return self.task_set.filter(state=2)

    @property
    def running(self):
        return self.task_set.filter(state=1)

    @property
    def waiting(self):
        return self.task_set.filter(state=0).order_by('priority')

    @property
    def failed(self):
        return self.task_set.filter(state=-1)

<<<<<<< HEAD
=======
    @property
    def held(self):
        return self.task_set.filter(state=-2)

>>>>>>> d74bd982
    @staticmethod
    def create():
        '''
        Create a new project. Prompts user on std-in
        for name, users, and allocations of this project.
        '''
        name = raw_input('Name your project: ')
        if Project.objects.filter(name=name).exists():
            print 'Project by that name already exists!'
            exit(-1)
        proj = Project(name=name)
        proj.save()
        proj.priority = raw_input('Project priority (1-100): ')
        users = raw_input('List project users (e.g. sjk648 jsaal531 bwm291): ')
        for u in users.split():
            if not User.objects.filter(username=u).exists():
                print 'User named', u, 'doesn\'t exist!'
            else:
                proj.users.add(User.objects.get(username=u))

        alloc = raw_input('List project allocations (e.g. byrd victoria b1004): ')
        for a in alloc.split():
            if not Allocation.objects.filter(name=a).exists():
                print 'Allocation named', a, 'doesn\'t exist!'
            else:
                proj.allocations.add(Allocation.objects.get(name=a))

    @property
    def active(self):
        if self.state < 0:
            return False
        else:
            if self.state != 1:
                self.state = 1
                self.save()
            return True

    def get_allocation(self):
        available = [ a for a in self.allocations.all() if a.active ]
        if available:
            return random.choice(available)
        else:
            return []

# !vih
def write_resources():
    
    current_loc = os.path.dirname(__file__)

    ######
    # headers for various configuration files
    ######
    
    hosts_header = """# host1:
    #   binaries:
    #       bin_name1: /path/to/bin1
    #       bin_name2: /path/to/bin2
    #   check_queue: /full/path/to/showq
    #   hostname: full.host.name
    #   ip_address: ###.###.##.###
    #   nodes: # of nodes on machine
    #   ppn: # of processors per node
    #   sub_script: /full/path/to/submission/command
    #   sub_text: filename for qfile to use a template. 
    #            A file named "filename" must be in configuration/qfiles
    #   walltime: maximum walltime, in seconds
    # host2: ...
    """
<<<<<<< HEAD
    f_hosts = open(current_loc+'/../configuration/resources/hosts.yml', 'w')
    f_hosts.write(hosts_header)
    f_hosts.write('\n')
=======
>>>>>>> d74bd982
    
    users_header = """# user1:
    #   hostname1:
    #       run_path:/where/to/run/on/host1
    #       username: usernameonhost1
    #   hostname2: 
    #       run_path:/where/to/run/on/host2
    #       username: usernameonhost2
    # user2:
    #   hostname1: ...
    """
<<<<<<< HEAD
    f_users = open(current_loc+'/../configuration/resources/users.yml', 'w')
    f_users.write(users_header)
    f_users.write('\n')
=======
>>>>>>> d74bd982
    
    allocations_header = """# allocation1:
    #   host: hostname
    #   key: key needed for identifying allocation
    #   users:
    #       - user1
    #       - user2
    # allocation2: ...
    """
<<<<<<< HEAD
    f_allocations = open(current_loc+'/../configuration/resources/allocations.yml', 'w')
    f_allocations.write(allocations_header)
    f_allocations.write('\n')
=======
>>>>>>> d74bd982
    
    projects_header = """# project1:
    #   allocations:
    #       - allocation1
    #       - allocation2
    #   priority: Base priority for the project. Lower numbers will be done soonest.
    #   users:
    #       - user1
    #       - user2
    # project2: ...
    """
<<<<<<< HEAD
    f_projects = open(current_loc+'/../configuration/resources/projects.yml', 'w')
    f_projects.write(projects_header)
    f_projects.write('\n')
    
=======
    

>>>>>>> d74bd982
    ######
    # list of values that need to be written into the configuration files
    ######
    
    host_values = ['binaries', 'check_queue', 'hostname', 'ip_address', \
            'nodes', 'ppn', 'sub_script', 'sub_text', 'walltime']
    
    user_values = ['run_path', 'username']
    
    allocation_values = ['host', 'key', 'users']
    
    project_values = ['allocations', 'priority', 'users']
    
<<<<<<< HEAD
=======

>>>>>>> d74bd982
    ######
    # a function to 'clean' the values from type unicode/ long/ etc. to string/ int
    ######
    def clean(val):
        if isinstance(val, unicode):
            val = str(val)
        elif isinstance(val, numbers.Number):
            val = int(val)
        return val
     
<<<<<<< HEAD
=======

>>>>>>> d74bd982
    ######
    # write host configurations into hosts.yml
    ######
    
    hosts = Host.objects.all()
    dict1 = {}
    for h in hosts:
        dict2 = {}
        for hv in host_values:
            dict2[hv] = clean(h.__getattribute__(hv))
        dict1[clean(h.name)] = dict2
<<<<<<< HEAD
    yaml.dump(dict1, f_hosts, default_flow_style=False)
    
=======
    with open(current_loc+'/../configuration/resources/hosts.yml', 'w') as f_hosts:
        f_hosts.write(hosts_header)
        f_hosts.write('\n')
        yaml.dump(dict1, f_hosts, default_flow_style=False)
    

>>>>>>> d74bd982
    ######
    # write user configurations into users.yml
    ######
    
    users = User.objects.all()
    dict1 = {}
    for u in users:
        dict2 = {}
        accounts = Account.objects.filter(user=u)
        for a in accounts:
            dict2[clean(a.host.name)] = {'run_path':clean(a.run_path), \
                                        'username':clean(a.username)}
        dict1[clean(u.username)] = dict2
<<<<<<< HEAD
    yaml.dump(dict1, f_users, default_flow_style=False)
    
=======
    with open(current_loc+'/../configuration/resources/users.yml', 'w') as f_users:
        f_users.write(users_header)
        f_users.write('\n')
        yaml.dump(dict1, f_users, default_flow_style=False)
    

>>>>>>> d74bd982
    ######
    # write allocation configurations into allocations.yml
    ######
    
    alloc = Allocation.objects.all()
    dict1 = {}
    for a in alloc:
        dict2 = {}
        dict2['host'] =  clean(a.host.name)
        dict2['key'] = clean(a.key)
        dict2['users'] = [ clean(u) for u in a.users.all().values_list('username', flat=True) ]
        dict1[clean(a.name)] = dict2
<<<<<<< HEAD
    yaml.dump(dict1, f_allocations, default_flow_style=False)
    
=======
    with open(current_loc+'/../configuration/resources/allocations.yml', 'w') as f_allocations:
        f_allocations.write(allocations_header)
        f_allocations.write('\n')
        yaml.dump(dict1, f_allocations, default_flow_style=False)
    

>>>>>>> d74bd982
    ######
    # write project configurations into projects.yml
    ######
    
    pro = Project.objects.all()
    dict1 = {}
    for p in pro:
        dict2 = {}
        dict2['allocations'] = [ clean(a) for a in p.allocations.all().values_list('name', flat=True) ]
        dict2['priority'] = clean(p.priority)
        dict2['users'] = [ clean(u) for u in p.users.all().values_list('username', flat=True) ]
        dict1[clean(p.name)] = dict2
<<<<<<< HEAD
    yaml.dump(dict1, f_projects, default_flow_style=False)
=======
    with open(current_loc+'/../configuration/resources/projects.yml', 'w') as f_projects:
        f_projects.write(projects_header)
        f_projects.write('\n')
        yaml.dump(dict1, f_projects, default_flow_style=False)
>>>>>>> d74bd982
<|MERGE_RESOLUTION|>--- conflicted
+++ resolved
@@ -460,11 +460,7 @@
         except cls.DoesNotExist:
             return Account(host=host, user=user)
 
-<<<<<<< HEAD
-    def create_passwordless_ssh(self, key='id_dsa', origin=None):
-=======
     def create_passwordless_ssh(self, key='id_rsa', origin=None):
->>>>>>> d74bd982
         msg = 'password for {user}@{host}: '
         if origin is None:
             origin = '/home/{user}/.ssh'.format(user=getpass.getuser())
@@ -783,13 +779,10 @@
     def failed(self):
         return self.task_set.filter(state=-1)
 
-<<<<<<< HEAD
-=======
     @property
     def held(self):
         return self.task_set.filter(state=-2)
 
->>>>>>> d74bd982
     @staticmethod
     def create():
         '''
@@ -858,12 +851,6 @@
     #   walltime: maximum walltime, in seconds
     # host2: ...
     """
-<<<<<<< HEAD
-    f_hosts = open(current_loc+'/../configuration/resources/hosts.yml', 'w')
-    f_hosts.write(hosts_header)
-    f_hosts.write('\n')
-=======
->>>>>>> d74bd982
     
     users_header = """# user1:
     #   hostname1:
@@ -875,12 +862,6 @@
     # user2:
     #   hostname1: ...
     """
-<<<<<<< HEAD
-    f_users = open(current_loc+'/../configuration/resources/users.yml', 'w')
-    f_users.write(users_header)
-    f_users.write('\n')
-=======
->>>>>>> d74bd982
     
     allocations_header = """# allocation1:
     #   host: hostname
@@ -890,12 +871,6 @@
     #       - user2
     # allocation2: ...
     """
-<<<<<<< HEAD
-    f_allocations = open(current_loc+'/../configuration/resources/allocations.yml', 'w')
-    f_allocations.write(allocations_header)
-    f_allocations.write('\n')
-=======
->>>>>>> d74bd982
     
     projects_header = """# project1:
     #   allocations:
@@ -907,15 +882,6 @@
     #       - user2
     # project2: ...
     """
-<<<<<<< HEAD
-    f_projects = open(current_loc+'/../configuration/resources/projects.yml', 'w')
-    f_projects.write(projects_header)
-    f_projects.write('\n')
-    
-=======
-    
-
->>>>>>> d74bd982
     ######
     # list of values that need to be written into the configuration files
     ######
@@ -929,10 +895,6 @@
     
     project_values = ['allocations', 'priority', 'users']
     
-<<<<<<< HEAD
-=======
-
->>>>>>> d74bd982
     ######
     # a function to 'clean' the values from type unicode/ long/ etc. to string/ int
     ######
@@ -943,10 +905,6 @@
             val = int(val)
         return val
      
-<<<<<<< HEAD
-=======
-
->>>>>>> d74bd982
     ######
     # write host configurations into hosts.yml
     ######
@@ -958,17 +916,12 @@
         for hv in host_values:
             dict2[hv] = clean(h.__getattribute__(hv))
         dict1[clean(h.name)] = dict2
-<<<<<<< HEAD
-    yaml.dump(dict1, f_hosts, default_flow_style=False)
-    
-=======
     with open(current_loc+'/../configuration/resources/hosts.yml', 'w') as f_hosts:
         f_hosts.write(hosts_header)
         f_hosts.write('\n')
         yaml.dump(dict1, f_hosts, default_flow_style=False)
     
 
->>>>>>> d74bd982
     ######
     # write user configurations into users.yml
     ######
@@ -982,17 +935,12 @@
             dict2[clean(a.host.name)] = {'run_path':clean(a.run_path), \
                                         'username':clean(a.username)}
         dict1[clean(u.username)] = dict2
-<<<<<<< HEAD
-    yaml.dump(dict1, f_users, default_flow_style=False)
-    
-=======
     with open(current_loc+'/../configuration/resources/users.yml', 'w') as f_users:
         f_users.write(users_header)
         f_users.write('\n')
         yaml.dump(dict1, f_users, default_flow_style=False)
     
 
->>>>>>> d74bd982
     ######
     # write allocation configurations into allocations.yml
     ######
@@ -1005,17 +953,12 @@
         dict2['key'] = clean(a.key)
         dict2['users'] = [ clean(u) for u in a.users.all().values_list('username', flat=True) ]
         dict1[clean(a.name)] = dict2
-<<<<<<< HEAD
-    yaml.dump(dict1, f_allocations, default_flow_style=False)
-    
-=======
     with open(current_loc+'/../configuration/resources/allocations.yml', 'w') as f_allocations:
         f_allocations.write(allocations_header)
         f_allocations.write('\n')
         yaml.dump(dict1, f_allocations, default_flow_style=False)
     
 
->>>>>>> d74bd982
     ######
     # write project configurations into projects.yml
     ######
@@ -1028,11 +971,7 @@
         dict2['priority'] = clean(p.priority)
         dict2['users'] = [ clean(u) for u in p.users.all().values_list('username', flat=True) ]
         dict1[clean(p.name)] = dict2
-<<<<<<< HEAD
-    yaml.dump(dict1, f_projects, default_flow_style=False)
-=======
     with open(current_loc+'/../configuration/resources/projects.yml', 'w') as f_projects:
         f_projects.write(projects_header)
         f_projects.write('\n')
-        yaml.dump(dict1, f_projects, default_flow_style=False)
->>>>>>> d74bd982
+        yaml.dump(dict1, f_projects, default_flow_style=False)