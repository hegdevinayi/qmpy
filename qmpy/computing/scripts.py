--- conflicted
+++ resolved
@@ -327,25 +327,18 @@
             results of calculation object
     """
 
-<<<<<<< HEAD
     # Get name of static run and relaxation runs for Co
-    cnfg_name = 'static'
-    low_name = 'Co_lowspin_static'
-    low_relax_name = 'Co_lowspin'
-    high_name = 'Co_highspin_static'
-    high_relax_name = 'relaxation'
-    if xc_func.lower() != 'pbe':
+    cnfg_name = "static"
+    low_name = "Co_lowspin_static"
+    low_relax_name = "Co_lowspin"
+    high_name = "Co_highspin_static"
+    high_relax_name = "relaxation"
+    if xc_func.lower() != "pbe":
         cnfg_name += "_%s"%(xc_func.lower())
         low_relax_name += "_%s"%(xc_func.lower())
         high_relax_name += "_%s"%(xc_func.lower())
         low_name += "_%s"%(xc_func.lower())
         high_name += "_%s"%(xc_func.lower())
-=======
-    # Get name of static run
-    cnfg_name = "static"
-    if xc_func.lower() != "pbe":
-        cnfg_name += "_%s" % (xc_func.lower())
->>>>>>> 21239e16
 
     # Get the calculation directory
     calc_dir = os.path.join(entry.path, cnfg_name)
@@ -358,14 +351,9 @@
     calc = relaxation(entry, xc_func=xc_func, **kwargs)
 
     # Special Case: Check whether relaxation is low-spin
-<<<<<<< HEAD
-    if hasattr(calc, 'Co_lowspin'):
+    if hasattr(calc, "Co_lowspin"):
         use_lowspin = ( calc.Co_lowspin is True )
-        calc.add_Co_spin('Co_lowspin')
-=======
-    if hasattr(calc, "Co_lowspin"):
-        use_lowspin = calc.Co_lowspin is True
->>>>>>> 21239e16
+        calc.add_Co_spin("Co_lowspin")
     else:
         use_lowspin = False
         if 'Co' in entry.composition:
@@ -505,12 +493,8 @@
     else:
         calc.write()
     return calc
-<<<<<<< HEAD
-                                                                                         
-=======
-
-
->>>>>>> 21239e16
+
+
 def static_lda(entry, **kwargs):
     """
     Run a static calculation with LDA XC functionals
