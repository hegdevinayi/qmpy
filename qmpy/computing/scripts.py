import logging
import time
from django.db import models
from django.core.exceptions import *
from datetime import datetime
import os

import qmpy.utils as utils
from qmpy.analysis.vasp import *
from qmpy.analysis.thermodynamics.space import PhaseSpace
from qmpy.computing.resources import *
from copy import deepcopy

logger = logging.getLogger(__name__)

def initialize(entry, **kwargs):
    '''
    DEPRECATED: Run a relaxation with very low settings
    '''
    entry.input.set_magnetism('ferro')
    calc = Calculation.setup(entry.input, entry=entry,
            configuration='initialize', path=entry.path+'/initialize', 
            **kwargs)

    calc.set_label('initialize')
    if not calc.converged:
        calc.write()
        return calc

    if calc.converged:
        if calc.magmom > 0.1:
            entry.keywords.append('magnetic')
    return calc

def coarse_relax(entry, **kwargs):
    '''
    DEPRECATED: Run a relaxation with low cutoff energy
    '''
    if entry.calculations.get('coarse_relax', Calculation()).converged:
        return entry.calculations['coarse_relax']

    calc = initialize(entry, **kwargs)
    if not calc.converged:
        calc.write()
        return calc

    calc.set_label('coarse_relax')
    inp = entry.structures['input']
    if not 'magnetic' in entry.keywords:
        inp.set_magnetism('none')

    calc = Calculation.setup(inp, entry=entry,
        configuration='coarse_relax', path=entry.path+'/coarse_relax',
        **kwargs)

    if calc.converged:
        calc.output.set_label('coarse_relax')
    return calc

def fine_relax(entry, **kwargs):
    '''
    DEPRECATED: Run a slightly more expensive relaxation calculation
    '''
    if entry.calculations.get('fine_relax', Calculation()).converged:
        return entry.calculations['fine_relax']

    calc = coarse_relax(entry, **kwargs)
    if not calc.converged:
        calc.write()
        return calc
    inp = entry.structures['coarse_relax']
    if 'magnetic' in entry.keywords:
        inp.set_magnetism('ferro')

    calc = Calculation.setup(inp, entry=entry,
        configuration='fine_relax', path=entry.path+'/fine_relax', **kwargs)
    if calc.converged:
        entry.structures['fine_relax'] = calc.output
        entry.calculations['fine_relax'] = calc
    return calc

def standard(entry, **kwargs):
    ''''
    DEPRECATED: Run a final, static calculation at standard cutoff energy
    '''
    if entry.calculations.get('standard', Calculation()).converged:
        return entry.calculations['standard']

    calc = fine_relax(entry, **kwargs)
    if not calc.converged:
        calc.write()
        return calc

    inp = entry.structures['fine_relax']
    if 'magnetic' in entry.keywords:
        inp.set_magnetism('ferro')

    calc = Calculation.setup(inp, entry=entry,
        configuration='standard', path=entry.path+'/standard', **kwargs)
    if calc.converged:
        f = calc.get_formation()
        f.save()
        entry.calculations['standard'] = calc
        entry.structures['standard'] = calc.output
        ps = PhaseSpace(calc.input.comp.keys())
        ps.compute_stabilities(save=True)
    return calc

def check_spin(entry, xc_func='PBE'):
    '''
    Special case for Co-containing materials. Run calculation 
    at with Co in low and high spin state

    Arguments:
        entry
            Entry, Entry to be run
        xc_func
            string, Desired XC functional
    Output:
        Calculation, Relaxation with high spin if low spin
        energy calculation is more than 5 meV/atom lower in energy
        None if calculations are not complete
    '''

    # Get name of high-spin calculation
    high_name = 'relaxation'
    if xc_func.lower() != 'pbe':
        high_name += "_%s"%(xc_func.lower())

    # Get name of low-spin calculation
    low_name = 'Co_lowspin'
    if xc_func.lower() != 'pbe':
        low_name += "_%s"%(xc_func.lower())
    
    # Check if the high-spin has converged
    if entry.calculations.get(high_name, Calculation()).converged:

        # If so, get the high-spin energy
        e1 = entry.calculations[high_name].energy

        # Mark that this calculation is high-spin
        entry.calculations[high_name].Co_lowspin = False

        # Check if the low-spin has converged
        if entry.calculations.get(low_name, Calculation()).converged:

            # If so, check whether it is lower by more than 5 meV/atom
            e2 = entry.calculations[low_name].energy

            # Mark that this calculation is low spin
            entry.calculations[low_name].Co_lowspin = True
            if e1-e2 <= 0.005:
                return entry.calculations[high_name]
            else:
                return entry.calculations[low_name]

    # If both calculations are not complete
    return None


def relaxation(entry, xc_func='PBE', **kwargs):
    '''
    Start a calculation to relax atom positions and lattice parameters

    Arguments:
        entry:
            Entry, structure to be relaxed
    
    Keyword Arguments:
        xc_func:
            String, name of XC function to use (Default='PBE'). Is used to
            determine the name of the configuration settings file to use
        kwargs:
            Settings passed to calculation object

    Output:
        Calculation:
            results of calculation object
    '''

    # Get the name of this configuration
    cnfg_name = 'relaxation'
    if not xc_func.lower() == 'pbe':
        cnfg_name = cnfg_name + '_' + xc_func.lower()

    # Use this to define the calculation path
    path = entry.path + '/' + cnfg_name

    # Check whether to use high or low spin for Co compounds
    if 'Co' in entry.comp:
        spin = check_spin(entry, xc_func=xc_func)
        if not spin is None:
            return spin
    else:
        # If relaxation calculation is converged, return that calculation
        if entry.calculations.get(cnfg_name, Calculation()).converged:
            return entry.calculations[cnfg_name]

    # Check if the calculation is converged / started
    if not entry.calculations.get(cnfg_name, Calculation()).converged:
<<<<<<< HEAD
        input = entry.input.copy()

        # because max likes to calculate fucking slowly
        projects = entry.project_set.all()
        if Project.get('max') in projects:
            calc = Calculation.setup(input, entry=entry,
                                            configuration=cnfg_name, 
                                            path=path, 
                                            settings={'algo':'Normal'},
                                            **kwargs)
        else:

            if 'relax_high_cutoff' in entry.keywords:
                calc = Calculation.setup(input,  entry=entry,
                                                 configuration=cnfg_name,
                                                 path=path,
                                                 settings={'prec':'ACC'},
                                                 **kwargs)
            else:
                calc = Calculation.setup(input,  entry=entry,
                                                 configuration=cnfg_name,
                                                 path=path,
                                                 **kwargs)
=======
        in_struct = entry.input.copy()

        projects = entry.project_set.all()
        calc = Calculation.setup(in_struct,
                                 entry=entry,
                                 configuration=cnfg_name,
                                 path=path,
                                 **kwargs
                                )
>>>>>>> d74bd982

        entry.calculations[cnfg_name] = calc
        entry.Co_lowspin = False

        # If converged, write results to disk and return calculation
        if not calc.converged:
            calc.write()
            return calc

    # Special case: Co, which requires high and low spin calculations
    if 'Co' in entry.comp:
        # Get name of low spin calculation
        low_name = 'Co_lowspin'
        if xc_func.lower() != 'pbe':
            low_name += "_%s"%(xc_func.lower())

        # Update / start the low spin calculation
        if not entry.calculations.get(low_name, Calculation()).converged:

            # Get the low_spin calculation directory
            lowspin_dir = os.path.join(entry.path, low_name)

            # Get input structure
<<<<<<< HEAD
            input = entry.input.copy()

            calc = Calculation.setup(input,  entry=entry,
=======
            in_struct = entry.input.copy()

            calc = Calculation.setup(in_struct,  entry=entry,
>>>>>>> d74bd982
                                             configuration=cnfg_name,
                                             path=lowspin_dir,
                                             **kwargs)
           
            # Return atoms to the low-spin configuration
            for atom in calc.input:
                if atom.element.symbol == 'Co':
                    atom.magmom = 0.01

            entry.calculations[low_name] = calc
            entry.Co_lowspin = True
            if not calc.converged:
                calc.write()
                return calc

    # Special case: Save structure to "relaxed" if this is a PBE calculation
    if xc_func.lower() == 'pbe':
        if 'Co' in entry.comp:
            calc = check_spin(entry, xc_func=xc_func)
            assert ( not calc is None )
            entry.structures['relaxed'] = calc.output
        else:
            entry.structures['relaxed'] = calc.output
    return calc

def relaxation_lda(entry, **kwargs):
    '''
    Start a LDA relaxation calculation

    Arguments:
        entry: 
            Entry to be run

    Output:
        Calculation object containing result (if converged)
    '''

    return relaxation_lda(entry, xc_func='LDA', **kwargs)
        

def static(entry, xc_func='PBE', **kwargs):
    '''
    Start a final, accurate static calculation 
    
    Arguments:
        entry:
            Entry, structure to be relaxed
    
    Keyword Arguments:
        xc_func:
            String, name of XC function to use (Default='PBE'). Is used to
            determine the name of the configuration settings file to use
        kwargs:
            Settings passed to calculation object

    Output:
        Calculation:
            results of calculation object
    '''

    # Get name of static run
    cnfg_name = 'static'
    if xc_func.lower() != 'pbe':
        cnfg_name += "_%s"%(xc_func.lower())

    # Get the calculation directory
    calc_dir = os.path.join(entry.path, cnfg_name)

    # Check if this calculation has converged
    if entry.calculations.get(cnfg_name, Calculation()).converged:
        return entry.calculations[cnfg_name]

    # Get the relaxation calculation
    calc = relaxation(entry, xc_func=xc_func, **kwargs)

    # Special Case: Check whether relaxation is low-spin
    if hasattr(calc, 'Co_lowspin'):
        use_lowspin = ( calc.Co_lowspin is True )
    else:
        use_lowspin = False

    if not calc.converged:
        return calc

    # Input structure == output structure from relaxation
<<<<<<< HEAD
    input = calc.output
=======
    in_struct = calc.output
>>>>>>> d74bd982

    # Get path to CHGCAR
    chgcar_path = calc.path

    # Set up calculation
<<<<<<< HEAD
    calc = Calculation.setup(input, entry=entry,
=======
    calc = Calculation.setup(in_struct, entry=entry,
>>>>>>> d74bd982
                                    configuration=cnfg_name, 
                                    path=calc_dir, 
                                    chgcar=chgcar_path,
                                    **kwargs)

    # Special Case: Set Co to low-spin configuration
    if use_lowspin:
        for atom in calc.input:
            if atom.element.symbol == 'Co':
                atom.magmom = 0.01

    # Store calculation in Entry list
    entry.calculations[cnfg_name] = calc

    # Save calculation [ LW 20Jan16: Only for PBE for now ]
    if calc.converged and xc_func.lower() == 'pbe':
        f = calc.get_formation() # LW 16 Jan 2016: Need to rewrite this to have
        # separate hulls for LDA / PBE / ...
<<<<<<< HEAD
        f.save()
        ps = PhaseSpace(calc.input.comp.keys())
        ps.compute_stabilities(save=True)
=======
        calc.save()
        f.calculation = calc
        f.save()
        
        ps = PhaseSpace(calc.input.comp.keys())
        for p in ps.phases:
            if p in ps.phase_dict.values():
                ps.compute_stability(p)
            else:
                p2 = ps.phase_dict[p.name]
                ps.compute_stability(p2)
                base = max(0, p2.stability)
                diff = p.energy - p2.energy
                p.stability = base + diff

            temp_c = Calculation.objects.get(formationenergy__id=p.id)
            if temp_c.id == calc.id:
                print("new calc stability")
                f.stability = p.stability
                f.save()
            else:
                try:
                    fe = temp_c.get_formation()
                except MultipleObjectsReturned:
                    print("Calculation ", 
                          temp_c.id, 
                          " has more than one formationenergy")
                    continue
                if fe is None:
                    continue
                fe.stability = p.stability
                fe.save()
        #ps.compute_stabilities(reevaluate=True, save=True)
>>>>>>> d74bd982
    else:
        calc.write()
    return calc

def static_lda(entry, **kwargs):
    '''
    Run a static calculation with LDA XC functionals

    Input:
        entry - Entry, OQMD entry to be computed
    
    Output:
        Calculation, result 
    '''

    return static(entry, xc_func='LDA', **kwargs)

def wavefunction(entry, **kwargs):
    if entry.calculations.get('wavefunction', Calculation()).converged:
        return entry.calculations['wavefunction']

    calc = static(entry, **kwargs)
    if not calc.converged:
        return calc

    in_struct = calc.input
    calc = Calculation.setup(in_struct, entry=entry,
                                    configuration='static',
                                    path=entry.path+'/hybrids/wavefunction',
                                    chgcar=entry.path+'/static',
                                    settings={'lwave':True},
                                    **kwargs)
    entry.calculations['wavefunction'] = calc
    if not calc.converged:
        calc.write()
    return calc

def hybrid(entry, **kwargs):
    # first, get a wavecar
    wave = wavefunction(entry, **kwargs)
    if not wave.converged:
        return wave

    calcs = []
    default = ['b3lyp', 'hse06', 'pbe0', 'vdw']
    for hybrid in kwargs.get('forms', default):
        calc = Calculation.setup(input, entry=entry,
                                    configuration=hybrid,
                                    path=entry.path+'/hybrids/'+hybrid,
                                    wavecar=wave,
                                    settings={'lwave':True},
                                    **kwargs)
        calcs.append(calc)
    return calcs<|MERGE_RESOLUTION|>--- conflicted
+++ resolved
@@ -198,31 +198,6 @@
 
     # Check if the calculation is converged / started
     if not entry.calculations.get(cnfg_name, Calculation()).converged:
-<<<<<<< HEAD
-        input = entry.input.copy()
-
-        # because max likes to calculate fucking slowly
-        projects = entry.project_set.all()
-        if Project.get('max') in projects:
-            calc = Calculation.setup(input, entry=entry,
-                                            configuration=cnfg_name, 
-                                            path=path, 
-                                            settings={'algo':'Normal'},
-                                            **kwargs)
-        else:
-
-            if 'relax_high_cutoff' in entry.keywords:
-                calc = Calculation.setup(input,  entry=entry,
-                                                 configuration=cnfg_name,
-                                                 path=path,
-                                                 settings={'prec':'ACC'},
-                                                 **kwargs)
-            else:
-                calc = Calculation.setup(input,  entry=entry,
-                                                 configuration=cnfg_name,
-                                                 path=path,
-                                                 **kwargs)
-=======
         in_struct = entry.input.copy()
 
         projects = entry.project_set.all()
@@ -232,7 +207,6 @@
                                  path=path,
                                  **kwargs
                                 )
->>>>>>> d74bd982
 
         entry.calculations[cnfg_name] = calc
         entry.Co_lowspin = False
@@ -256,15 +230,9 @@
             lowspin_dir = os.path.join(entry.path, low_name)
 
             # Get input structure
-<<<<<<< HEAD
-            input = entry.input.copy()
-
-            calc = Calculation.setup(input,  entry=entry,
-=======
             in_struct = entry.input.copy()
 
             calc = Calculation.setup(in_struct,  entry=entry,
->>>>>>> d74bd982
                                              configuration=cnfg_name,
                                              path=lowspin_dir,
                                              **kwargs)
@@ -350,21 +318,13 @@
         return calc
 
     # Input structure == output structure from relaxation
-<<<<<<< HEAD
-    input = calc.output
-=======
     in_struct = calc.output
->>>>>>> d74bd982
 
     # Get path to CHGCAR
     chgcar_path = calc.path
 
     # Set up calculation
-<<<<<<< HEAD
-    calc = Calculation.setup(input, entry=entry,
-=======
     calc = Calculation.setup(in_struct, entry=entry,
->>>>>>> d74bd982
                                     configuration=cnfg_name, 
                                     path=calc_dir, 
                                     chgcar=chgcar_path,
@@ -383,11 +343,6 @@
     if calc.converged and xc_func.lower() == 'pbe':
         f = calc.get_formation() # LW 16 Jan 2016: Need to rewrite this to have
         # separate hulls for LDA / PBE / ...
-<<<<<<< HEAD
-        f.save()
-        ps = PhaseSpace(calc.input.comp.keys())
-        ps.compute_stabilities(save=True)
-=======
         calc.save()
         f.calculation = calc
         f.save()
@@ -421,7 +376,6 @@
                 fe.stability = p.stability
                 fe.save()
         #ps.compute_stabilities(reevaluate=True, save=True)
->>>>>>> d74bd982
     else:
         calc.write()
     return calc
