import json
import os.path
import time
import sys
import logging
import logging.handlers
from datetime import datetime, timedelta

import django.db as ddb
from django.db import transaction

import qmpy
import queue
import resources as rsc
import qmpy.utils.daemon as daemon
import qmpy.analysis.vasp.calculation as vasp

logger = logging.getLogger(__name__)

jlogger = logging.getLogger('JobManager')
tlogger = logging.getLogger('TaskManager')

jfile = os.path.join(qmpy.LOG_PATH, 'job_manager.log')
tfile = os.path.join(qmpy.LOG_PATH, 'task_manager.log')

jlog_file = logging.handlers.WatchedFileHandler(jfile)
tlog_file = logging.handlers.WatchedFileHandler(tfile)

jlog_file.setFormatter(qmpy.formatter)
tlog_file.setFormatter(qmpy.formatter)

jlogger.addHandler(jlog_file)
tlogger.addHandler(tlog_file)

jlogger.setLevel(logging.INFO)
tlogger.setLevel(logging.INFO)

def check_die(n=None):
    if n is None:
        if os.path.exists('/home/oqmd/controls/stop/running'):
            sys.exit(0)
    else:
        for i in range(n):
            time.sleep(1)
            check_die()

class JobManager(daemon.Daemon):
    """
    Class to manage collection of running Job objects. When running, it
    collects any Job whose is_done method evaluates to True. While the manager
    is running (as a Daemon or normally) it will look for a file named "die" in
    the home directory of the user who initialized the manager, and if found it
    will stop cleanly.

    """
    def run(self):
        os.umask(022)
        while True:
            ddb.reset_queries()
            jobs = queue.Job.objects.filter(state=1, account__host__state=1,
<<<<<<< HEAD
                    created__lt=datetime.now() - timedelta(seconds=-200000))
            for job in jobs:    
=======
                    created__lt=datetime.now() - timedelta(seconds=-200000000))
            for job in jobs:
>>>>>>> d74bd982
                check_die()
                if job.is_done():
                    jlogger.info('Collected %s' % job)
                    job.collect()
            check_die(20)

class TaskManager(daemon.Daemon):
    """
    Class to manage creation of Job objects from uncompleted Tasks. While
    running it finds the next available Task (based on additional keyword
    arguments) and attempts to submit all Jobs return by the tasks get_jobs()
    method. While the manager is running (as a Daemon or normally) it will 
    look for a file named "die" in the home directory of the user who 
    initialized the manager, and if found it will stop cleanly.

    Conditions for Task eligibility are:
        - A resource assosiated with the Task (via its projects list) has CPUs
          available.
        - if the manager is called with the project keyword, only Tasks
          associated with that project will be run
        - if the manager is called with the path keyword, only Tasks whose
          entry contain the path or path fragment will be run.
    """
    def run(self, project=None):
        os.umask(022)
        while True:
            check_die()
            ddb.reset_queries()
            for host in rsc.Host.objects.filter(state=1):
                self.fill_host(host, project=project)
            check_die(60)

    def fill_host(self, host, project=None):
        host.get_utilization()
        host.save()
        tlogger.debug('starting host %s', host.name)
        while True:
            check_die()
            if host.utilization >= 1.5*host.nodes*host.ppn:
                tlogger.debug('Host utilization reached 100%')
                return
            tasks = host.get_tasks(project=project)
            if not tasks:
                tlogger.debug('No tasks remaining')
                return 
            task = tasks[0]
            self.handle_task(task, host)

    def handle_task(self, task, host):
        os.umask(022)
        t0 = time.time()
        tlogger.info('Processing: Task %s (Entry %s)' % 
                (task.id, task.entry.id))
        try:
            jobs = task.get_jobs(host=host)
        except queue.ResourceUnavailableError:
            raise
        except vasp.VaspError, err:
            task.fail()
            task.save()
            tlogger.warn('VASP error: %s', err)
            return
        except Exception, err:
            task.hold()
            task.save()
            tlogger.warn('Unknown error while getting jobs: %s' % err)
            return

        if not jobs:
            task.complete()
            tlogger.info('Finished: Task %s (Entry %s)' %
                    (task.id, task.entry.id))

        for job in jobs:
            nattempts = 1
            while not job.state == 1:
<<<<<<< HEAD
                if nattempts == 5:
=======
                if nattempts == 2:
>>>>>>> d74bd982
                    break
                check_die()
                try:
                    job.submit()
                    if job.account.host == 'quest':
                        time.sleep(50)
                except Exception:
                    tlogger.warn('Submission error, waiting 30 seconds'
                            ' (Host %s), Task: %s, Entry: %s' % (host.name,
                                task.id, task.entry.id))
<<<<<<< HEAD
                    check_die(30)
=======
                    check_die(60)
>>>>>>> d74bd982
                    nattempts += 1
            job.save()
            host.utilization += job.ncpus
            tlogger.info('Submitted: %s (Entry %s)' % (task.id, task.entry.id))

        task.save()
        with transaction.atomic():
            try:
                task.entry.save()
            except Exception, err:
                task.hold()
                task.save()
<<<<<<< HEAD
                tlogger.warn('Unknown error processing task: %s' % err)
=======
                tlogger.warn('Unknown error while saving Entry: %s' % err)
>>>>>>> d74bd982
<|MERGE_RESOLUTION|>--- conflicted
+++ resolved
@@ -58,13 +58,8 @@
         while True:
             ddb.reset_queries()
             jobs = queue.Job.objects.filter(state=1, account__host__state=1,
-<<<<<<< HEAD
-                    created__lt=datetime.now() - timedelta(seconds=-200000))
-            for job in jobs:    
-=======
                     created__lt=datetime.now() - timedelta(seconds=-200000000))
             for job in jobs:
->>>>>>> d74bd982
                 check_die()
                 if job.is_done():
                     jlogger.info('Collected %s' % job)
@@ -141,11 +136,7 @@
         for job in jobs:
             nattempts = 1
             while not job.state == 1:
-<<<<<<< HEAD
-                if nattempts == 5:
-=======
                 if nattempts == 2:
->>>>>>> d74bd982
                     break
                 check_die()
                 try:
@@ -156,11 +147,7 @@
                     tlogger.warn('Submission error, waiting 30 seconds'
                             ' (Host %s), Task: %s, Entry: %s' % (host.name,
                                 task.id, task.entry.id))
-<<<<<<< HEAD
-                    check_die(30)
-=======
                     check_die(60)
->>>>>>> d74bd982
                     nattempts += 1
             job.save()
             host.utilization += job.ncpus
@@ -173,8 +160,4 @@
             except Exception, err:
                 task.hold()
                 task.save()
-<<<<<<< HEAD
-                tlogger.warn('Unknown error processing task: %s' % err)
-=======
                 tlogger.warn('Unknown error while saving Entry: %s' % err)
->>>>>>> d74bd982
