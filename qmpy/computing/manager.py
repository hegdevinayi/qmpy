--- conflicted
+++ resolved
@@ -66,21 +66,14 @@
                 created__lt=datetime.now() - timedelta(seconds=-200000000),
             )
             for job in jobs:
-<<<<<<< HEAD
-                check_die()
-                if job.is_done():
-                    jlogger.info("Collected %s" % job)
-                    job.collect()
-=======
                 try:
                     check_die()
                     if job.is_done():
-                        jlogger.info('Collected %s' % job)
+                        jlogger.info("Collected %s" % job)
                         job.collect()
                 except:
-                    jlogger.warn('Job collection error!')
+                    jlogger.warn("Job collection error!")
                     break
->>>>>>> 0f22a2b9
             check_die(20)
 
 
